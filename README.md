<a class="badge" href="https://github.com/aimeos/map/actions"><img src="https://github.com/aimeos/map/actions/workflows/php.yml/badge.svg" alt="Build Status" height="20"></a>
<a class="badge" href="https://coveralls.io/github/aimeos/map"><img src="https://coveralls.io/repos/github/aimeos/map/badge.svg" alt="Coverage Status" height="20"></a>
<a class="badge" href="https://packagist.org/packages/aimeos/map"><img src="https://poser.pugx.org/aimeos/map/license.svg" alt="License" height="20"></a>
<a class="badge" href="https://packagist.org/packages/aimeos/map"><img src="https://poser.pugx.org/aimeos/map/v/stable" alt="Latest Stable Version" height="20"></a>
<a class="badge" href="https://packagist.org/packages/aimeos/map"><img src="https://badgen.net/github/stars/aimeos/map" alt="Stars" height="20"></a>
<a class="badge" href="https://packagist.org/packages/aimeos/map"><img src="https://poser.pugx.org/aimeos/map/downloads" alt="Downloads" height="20"></a>

# PHP arrays and collections made easy

Easy and elegant handling of PHP arrays by using an array-like collection object
as offered by jQuery and Laravel Collections.

```bash
composer req aimeos/map
```

Supported PHP versions:

* PHP 7.1+
* PHP 8+

**Table of contents**

* [Why PHP Map](#why-php-map)
* [List of methods](#methods)
    * [Create](#create)
    * [Access](#access)
    * [Add](#add)
    * [Aggregate](#aggregate)
    * [Debug](#debug)
    * [Order](#order-by)
    * [Shorten](#shorten)
    * [Test](#test)
    * [Mutate](#mutate)
    * [Misc](#misc)
* [Documentation](#method-documentation)
* [Custom methods](#custom-methods)
* [Performance](#performance)
* [Upgrade guide](#upgrade-guide)

## Why PHP Map

**Instead of:**

```php
$list = [['id' => 'one', 'value' => 'value1'], ['id' => 'two', 'value' => 'value2'], null];
$list[] = ['id' => 'three', 'value' => 'value3'];    // add element
unset( $list[0] );                                   // remove element
$list = array_filter( $list );                       // remove empty values
sort( $list );                                       // sort elements
$pairs = array_column( $list, 'value', 'id' );       // create ['three' => 'value3']
$value = reset( $pairs ) ?: null;                    // return first value
```

**Only use:**

```php
$list = [['id' => 'one', 'value' => 'value1'], ['id' => 'two', 'value' => 'value2'], null];
$value = map( $list )                                // create Map
    ->push( ['id' => 'three', 'value' => 'value3'] ) // add element
    ->remove( 0 )                                    // remove element
    ->filter()                                       // remove empty values
    ->sort()                                         // sort elements
    ->col( 'value', 'id' )                           // create ['three' => 'value3']
    ->first();                                       // return first value
```

**You can still use:**

```php
$map[] = ['id' => 'three', 'value' => 'value3'];
$value = $map[0];
count( $map );
foreach( $map as $key => value );
```

**Use callbacks:**

Also, the map object allows you to pass anonymous functions to a lot of methods, e.g.:

```php
$map->each( function( $val, $key ) {
	echo $key . ': ' . $val;
} );
```

**jQuery style:**

If your map elements are objects, you can call their methods for each object and get
the result as new map just like in jQuery:

```php
// MyClass implements setStatus() (returning $this) and getCode() (initialized by constructor)

$map = Map::from( ['a' => new MyClass( 'x' ), 'b' => new MyClass( 'y' )] );
$map->setStatus( 1 )->getCode()->toArray();
```

This will call `setStatus( 1 )` on both objects. If `setStatus()` implementation
returns `$this`, the new map will also contain:

```php
['a' => MyClass(), 'b' => MyClass()]
```

On those new map elements, `getCode()` will be called which returns `x` for the
first object and `y` for the second. The map created from the results of `getCode()`
will return:

```php
['a' => 'x', 'b' => 'y']
```


## Methods

<nav>

<a href="#is_map-function">function is_map</a>
<a href="#map-function">function map</a>
<a href="#__construct">__construct</a>
<a href="#__call">__call</a>
<a href="#__callstatic">__callStatic</a>
<a href="#after">after</a>
<a href="#all">all</a>
<a href="#any">any</a>
<a href="#arsort">arsort</a>
<a href="#arsorted">arsorted</a>
<a href="#asort">asort</a>
<a href="#asorted">asorted</a>
<a href="#at">at</a>
<a href="#avg">avg</a>
<a href="#before">before</a>
<a href="#bool">bool</a>
<a href="#call">call</a>
<a href="#cast">cast</a>
<a href="#chunk">chunk</a>
<a href="#clear">clear</a>
<a href="#clone">clone</a>
<a href="#col">col</a>
<a href="#collapse">collapse</a>
<a href="#combine">combine</a>
<a href="#concat">concat</a>
<a href="#contains">contains</a>
<a href="#copy">copy</a>
<a href="#count">count</a>
<a href="#countby">countBy</a>
<a href="#dd">dd</a>
<a href="#delimiter">delimiter</a>
<a href="#diff">diff</a>
<a href="#diffassoc">diffAssoc</a>
<a href="#diffkeys">diffKeys</a>
<a href="#dump">dump</a>
<a href="#duplicates">duplicates</a>
<a href="#each">each</a>
<a href="#empty">empty</a>
<a href="#equals">equals</a>
<a href="#every">every</a>
<a href="#except">except</a>
<a href="#explode">explode</a>
<a href="#fill">fill</a>
<a href="#filter">filter</a>
<a href="#find">find</a>
<a href="#findkey">findKey</a>
<a href="#first">first</a>
<a href="#firstkey">firstKey</a>
<a href="#flat">flat</a>
<a href="#flip">flip</a>
<a href="#float">float</a>
<a href="#from">from</a>
<a href="#fromjson">fromJson</a>
<a href="#get">get</a>
<a href="#getiterator">getIterator</a>
<a href="#grep">grep</a>
<a href="#groupby">groupBy</a>
<a href="#has">has</a>
<a href="#if">if</a>
<a href="#ifany">ifAny</a>
<a href="#ifempty">ifEmpty</a>
<a href="#implements">implements</a>
<a href="#in">in</a>
<a href="#includes">includes</a>
<a href="#index">index</a>
<a href="#insertafter">insertAfter</a>
<a href="#insertat">insertAt</a>
<a href="#insertbefore">insertBefore</a>
<a href="#instring">inString</a>
<a href="#int">int</a>
<a href="#intersect">intersect</a>
<a href="#intersectassoc">intersectAssoc</a>
<a href="#intersectkeys">intersectKeys</a>
<a href="#is">is</a>
<a href="#isempty">isEmpty</a>
<a href="#islist">isList</a>
<a href="#isobject">isObject</a>
<a href="#isnumeric">isNumeric</a>
<a href="#isscalar">isScalar</a>
<a href="#isstring">isString</a>
<a href="#join">join</a>
<a href="#jsonserialize">jsonSerialize</a>
<a href="#keys">keys</a>
<a href="#krsort">krsort</a>
<a href="#krsorted">krsorted</a>
<a href="#ksort">ksort</a>
<a href="#ksorted">ksorted</a>
<a href="#last">last</a>
<a href="#lastkey">lastKey</a>
<a href="#ltrim">ltrim</a>
<a href="#map">map</a>
<a href="#max">max</a>
<a href="#merge">merge</a>
<a href="#method">method</a>
<a href="#min">min</a>
<a href="#none">none</a>
<a href="#nth">nth</a>
<a href="#offsetexists">offsetExists</a>
<a href="#offsetget">offsetGet</a>
<a href="#offsetset">offsetSet</a>
<a href="#offsetunset">offsetUnset</a>
<a href="#only">only</a>
<a href="#order">order</a>
<a href="#pad">pad</a>
<a href="#partition">partition</a>
<a href="#percentage">percentage</a>
<a href="#pipe">pipe</a>
<a href="#pluck">pluck</a>
<a href="#pop">pop</a>
<a href="#pos">pos</a>
<a href="#prefix">prefix</a>
<a href="#prepend">prepend</a>
<a href="#pull">pull</a>
<a href="#push">push</a>
<a href="#put">put</a>
<a href="#random">random</a>
<a href="#reduce">reduce</a>
<a href="#reject">reject</a>
<a href="#rekey">rekey</a>
<a href="#remove">remove</a>
<a href="#replace">replace</a>
<a href="#reverse">reverse</a>
<a href="#reversed">reversed</a>
<a href="#rsort">rsort</a>
<a href="#rsorted">rsorted</a>
<a href="#rtrim">rtrim</a>
<a href="#search">search</a>
<a href="#sep">sep</a>
<a href="#set">set</a>
<a href="#shift">shift</a>
<a href="#shuffle">shuffle</a>
<a href="#shuffled">shuffled</a>
<a href="#skip">skip</a>
<a href="#slice">slice</a>
<a href="#some">some</a>
<a href="#sort">sort</a>
<a href="#sorted">sorted</a>
<a href="#splice">splice</a>
<a href="#strafter">strAfter</a>
<a href="#strbefore">strBefore</a>
<<<<<<< HEAD
=======
<a href="#strcompare">strCompare</a>
>>>>>>> 4a6d59a9
<a href="#strcontains">strContains</a>
<a href="#strcontainsall">strContainsAll</a>
<a href="#strends">strEnds</a>
<a href="#strendsall">strEndsAll</a>
<a href="#string">string</a>
<a href="#strlower">strLower</a>
<a href="#strreplace">strReplace</a>
<a href="#strstarts">strStarts</a>
<a href="#strstartsall">strStartsAll</a>
<a href="#strupper">strUpper</a>
<a href="#suffix">suffix</a>
<a href="#sum">sum</a>
<a href="#take">take</a>
<a href="#tap">tap</a>
<a href="#times">times</a>
<a href="#to">to</a>
<a href="#toarray">toArray</a>
<a href="#tojson">toJson</a>
<a href="#toreversed">toReversed</a>
<a href="#tosorted">toSorted</a>
<a href="#tourl">toUrl</a>
<a href="#transform">transform</a>
<a href="#transpose">transpose</a>
<a href="#traverse">traverse</a>
<a href="#tree">tree</a>
<a href="#trim">trim</a>
<a href="#uasort">uasort</a>
<a href="#uasorted">uasorted</a>
<a href="#uksort">uksort</a>
<a href="#uksorted">uksorted</a>
<a href="#union">union</a>
<a href="#unique">unique</a>
<a href="#unshift">unshift</a>
<a href="#usort">usort</a>
<a href="#usorted">usorted</a>
<a href="#values">values</a>
<a href="#walk">walk</a>
<a href="#where">where</a>
<a href="#with">with</a>
<a href="#zip">zip</a>

</nav>

### Create

* [function map()](#map-function) : Creates a new map from passed elements
* [__construct()](#__construct) : Creates a new map
* [clone()](#clone) : Clones the map and all objects within
* [copy()](#copy) : Creates a new copy
* [explode()](#explode) : Splits a string into a map of elements
* [fill()](#fill) : Creates a new map filled with given value
* [from()](#from) : Creates a new map from passed elements
* [fromJson()](#fromjson) : Creates a new map from a JSON string
* [times()](#times) : Creates a new map by invoking the closure a number of times
* [tree()](#tree) : Creates a tree structure from the list items

### Access

* [__call()](#__call) : Calls a custom method
* [__callStatic()](#__callstatic) : Calls a custom method statically
* [all()](#all) : Returns the plain array
* [any()](#any) : Tests if at least one element satisfies the callback function
* [at()](#at) : Returns the value at the given position
* [bool()](#bool) : Returns an element by key and casts it to boolean
* [call()](#call) : Calls the given method on all items
* [find()](#find) : Returns the first/last element where the callback returns TRUE
* [findKey()](#findkey) : Returns the first/last key where the callback returns TRUE
* [first()](#first) : Returns the first element
* [firstKey()](#firstkey) : Returns the first key
* [get()](#get) : Returns an element by key
* [index()](#index) : Returns the numerical index of the given key
* [int()](#int) : Returns an element by key and casts it to integer
* [float()](#float) : Returns an element by key and casts it to float
* [keys()](#keys) : Returns all keys
* [last()](#last) : Returns the last element
* [lastKey()](#lastkey) : Returns the last key
* [pop()](#pop) : Returns and removes the last element
* [pos()](#pos) : Returns the numerical index of the value
* [pull()](#pull) : Returns and removes an element by key
* [random()](#random) : Returns random elements preserving keys
* [search()](#search) : Find the key of an element
* [shift()](#shift) : Returns and removes the first element
* [string()](#string) : Returns an element by key and casts it to string
* [to()](#to) : Returns the plain array
* [toArray()](#toarray) : Returns the plain array
* [values()](#values) : Returns all elements with new keys

### Add

* [concat()](#concat) : Adds all elements with new keys
* [insertAfter()](#insertafter) : Inserts the value after the given element
* [insertAt()](#insertat) : Inserts the element at the given position in the map
* [insertBefore()](#insertbefore) : Inserts the value before the given element
* [merge()](#merge) : Combines elements overwriting existing ones
* [pad()](#pad) : Fill up to the specified length with the given value
* [prepend()](#prepend) : Adds an element at the beginning (alias)
* [push()](#push) : Adds an element to the end
* [put()](#put) : Sets the given key and value in the map (alias)
* [set()](#set) : Overwrites or adds an element
* [union()](#union) : Adds the elements without overwriting existing ones
* [unshift()](#unshift) : Adds an element at the beginning
* [with()](#with) : Returns a copy and sets an element

### Aggregate

* [avg()](#avg) : Returns the average of all values
* [count()](#count) : Returns the total number of elements
* [countBy()](#countby) : Counts how often the same values are in the map
* [max()](#max) : Returns the maximum value of all elements
* [min()](#min) : Returns the minium value of all elements
* [percentage()](#percentage) : Returns the percentage of all elements passing the test
* [sum()](#sum) : Returns the sum of all values in the map

### Debug

* [dd()](#dd) : Prints the map content and terminates the script
* [dump()](#dump) : Prints the map content
* [tap()](#tap) : Passes a clone of the map to the given callback

### Order By

* [arsort()](#arsort) : Reverse sort elements preserving keys
* [arsorted()](#arsorted) : Reverse sort elements preserving keys in a copy of the map
* [asort()](#asort) : Sort elements preserving keys
* [asorted()](#asorted) : Sort elements preserving keys in a copy of the map
* [krsort()](#krsort) : Reverse sort elements by keys
* [krsorted()](#krsorted) : Reverse sort elements by keys in a copy of the map
* [ksort()](#ksort) : Sort elements by keys
* [ksorted()](#ksorted) : Sorts a copy of the elements by their keys
* [order()](#order) : Orders elements by the passed keys
* [reverse()](#reverse) : Reverses the array order preserving keys
* [reversed()](#reversed) : Reverses the element order in a copy of the map
* [toReversed()](#toreversed) : Reverses the element order in a copy of the map (alias)
* [rsort()](#rsort) : Reverse sort elements using new keys
* [rsorted()](#rsorted) : Reverse sort elements using new keys in a copy of the map
* [shuffle()](#shuffle) : Randomizes the element order
* [shuffled()](#shuffled) : Randomizes the element order in a copy of the map
* [sort()](#sort) : Sorts the elements in-place assigning new keys
* [sorted()](#sorted) : Sorts the elements in a copy of the map using new keys
* [toSorted()](#tosorted) : Sorts the elements in a copy of the map using new keys (alias)
* [uasort()](#uasort) : Sorts elements preserving keys using callback
* [uasorted()](#uasorted) : Sorts elements preserving keys using callback in a copy of the map
* [uksort()](#uksort) : Sorts elements by keys using callback
* [uksorted()](#uksorted) : Sorts elements by keys using callback in a copy of the map
* [usort()](#usort) : Sorts elements using callback assigning new keys
* [usorted()](#usorted) : Sorts elements using callback assigning new keys in a copy of the map

### Shorten

* [after()](#after) : Returns the elements after the given one
* [before()](#before) : Returns the elements before the given one
* [clear()](#clear) : Removes all elements
* [diff()](#diff) : Returns the elements missing in the given list
* [diffAssoc()](#diffassoc) : Returns the elements missing in the given list and checks keys
* [diffKeys()](#diffkeys) : Returns the elements missing in the given list by keys
* [duplicates()](#duplicates) : Returns the duplicate values from the map
* [except()](#except) : Returns a new map without the passed element keys
* [filter()](#filter) : Applies a filter to all elements
* [grep()](#grep) : Applies a regular expression to all elements
* [intersect()](#intersect) : Returns the elements shared
* [intersectAssoc()](#intersectassoc) : Returns the elements shared and checks keys
* [intersectKeys()](#intersectkeys) : Returns the elements shared by keys
* [nth()](#nth) : Returns every nth element from the map
* [only()](#only) : Returns only those elements specified by the keys
* [pop()](#pop) : Returns and removes the last element
* [pull()](#pull) : Returns and removes an element by key
* [reject()](#reject) : Removes all matched elements
* [remove()](#remove) : Removes an element by key
* [shift()](#shift) : Returns and removes the first element
* [skip()](#skip) : Skips the given number of items and return the rest
* [slice()](#slice) : Returns a slice of the map
* [take()](#take) : Returns a new map with the given number of items
* [unique()](#unique) : Returns all unique elements preserving keys
* [where()](#where) : Filters the list of elements by a given condition

### Test

* [function is_map()](#is_map-function) : Tests if the variable is a map object
* [any()](#any) : Tests if at least one element satisfies the callback function
* [contains()](#contains) : Tests if an item exists in the map
* [each()](#each) : Applies a callback to each element
* [empty()](#empty) : Tests if map is empty
* [equals()](#equals) : Tests if map contents are equal
* [every()](#every) : Verifies that all elements pass the test of the given callback
* [has()](#has) : Tests if a key exists
* [if()](#if) : Executes callbacks depending on the condition
* [ifAny()](#ifany) : Executes callbacks if the map contains elements
* [ifEmpty()](#ifempty) : Executes callbacks if the map is empty
* [in()](#in) : Tests if element is included
* [includes()](#includes) : Tests if element is included
* [inString()](#instring) : Tests if the item is part of the strings in the map
* [is()](#is) : Tests if the map consists of the same keys and values
* [isEmpty()](#isempty) : Tests if map is empty
* [isList()](#islist) : Checks if the map contains a list of subsequentially numbered keys
* [isNumeric()](#isnumeric) : Tests if all entries are numeric values
* [isObject()](#isobject) : Tests if all entries are objects
* [isScalar()](#isscalar) : Tests if all entries are scalar values.
* [isString()](#isstring) : Tests if all entries are string values.
* [implements()](#implements) : Tests if all entries are objects implementing the interface
* [none()](#none) : Tests if none of the elements are part of the map
* [some()](#some) : Tests if at least one element is included
* [strCompare()](#strcompare) : Compares the value against all map elements
* [strContains()](#strcontains) : Tests if at least one of the passed strings is part of at least one entry
* [strContainsAll()](#strcontainsall) : Tests if all of the entries contains one of the passed strings
* [strEnds()](#strends) : Tests if at least one of the entries ends with one of the passed strings
* [strEndsAll()](#strendsall) : Tests if all of the entries ends with at least one of the passed strings
* [strStarts()](#strstarts) : Tests if at least one of the entries starts with at least one of the passed strings
* [strStartsAll()](#strstartsall) : Tests if all of the entries starts with one of the passed strings

### Mutate

* [cast()](#cast) : Casts all entries to the passed type
* [chunk()](#chunk) : Splits the map into chunks
* [col()](#col) : Creates a key/value mapping
* [collapse()](#collapse) : Collapses multi-dimensional elements overwriting elements
* [combine()](#combine) : Combines the map elements as keys with the given values
* [flat()](#flat) : Flattens multi-dimensional elements without overwriting elements
* [flip()](#flip) : Exchanges keys with their values
* [groupBy()](#groupby) : Groups associative array elements or objects
* [join()](#join) : Returns concatenated elements as string with separator
* [ltrim()](#ltrim) : Removes the passed characters from the left of all strings
* [map()](#map) : Applies a callback to each element and returns the results
* [partition()](#partition) : Breaks the list into the given number of groups
* [pipe()](#pipe) : Applies a callback to the whole map
* [pluck()](#pluck) : Creates a key/value mapping (alias)
* [prefix()](#prefix) : Adds a prefix to each map entry
* [reduce()](#reduce) : Computes a single value from the map content
* [rekey()](#rekey) : Changes the keys according to the passed function
* [replace()](#replace) : Replaces elements recursively
* [rtrim()](#rtrim) : Removes the passed characters from the right of all strings
* [splice()](#splice) : Replaces a slice by new elements
* [strAfter()](#strafter) : Returns the strings after the passed value
* [strBefore()](#strbefore) : Returns the strings before the passed value
* [strLower()](#strlower) : Converts all alphabetic characters to lower case
* [strReplace()](#strreplace) : Replaces all occurrences of the search string with the replacement string
* [strUpper()](#strupper) : Converts all alphabetic characters to upper case
* [suffix()](#suffix) : Adds a suffix to each map entry
* [toJson()](#tojson) : Returns the elements in JSON format
* [toUrl()](#tourl) : Creates a HTTP query string
* [transform()](#transform) : Applies a callback to each element which creates new key/value pairs
* [transpose()](#transpose) : Exchanges rows and columns for a two dimensional map
* [traverse()](#traverse) : Traverses trees of nested items passing each item to the callback
* [trim()](#trim) : Removes the passed characters from the left/right of all strings
* [walk()](#walk) : Applies the given callback to all elements
* [zip()](#zip) : Merges the values of all arrays at the corresponding index

### Misc

* [delimiter()](#delimiter) : Sets or returns the seperator for paths to multi-dimensional arrays
* [getIterator()](#getiterator) : Returns an iterator for the elements
* [jsonSerialize()](#jsonserialize) : Specifies the data which should be serialized to JSON
* [method()](#method) : Registers a custom method
* [offsetExists()](#offsetexists) : Checks if the key exists
* [offsetGet()](#offsetget) : Returns an element by key
* [offsetSet()](#offsetset) : Overwrites an element
* [offsetUnset()](#offsetunset) : Removes an element by key
* [sep()](#sep) : Sets the seperator for paths to multi-dimensional arrays in the current map



## Method documentation

### is_map() function

Tests if the variable is a map object

```php
function is_map( $var ) : bool
```

* @param **mixed** `$var` Variable to test

**Examples:**

```php
is_map( new Map() );
// true

is_map( [] );
// false
```


### map() function

Returns a new map for the passed elements.

```php
function map( $elements = [] ) : \Aimeos\Map
```

* @param **mixed** `$elements` List of elements or single value
* @return **\Aimeos\Map** Map instance

**Examples:**

```php
// array
map( [] );

// null
map( null );

// scalar
map( 'a' );

// object
map( new \stdClass() );

// map object
map( new Map() );

// iterable object
map( new ArrayObject() );

// closure evaluated lazily
map( function() {
    return [];
} );
```

**See also:**

* [rekey()](#rekey) - Changes the keys according to the passed function
* [transform()](#transform) - Creates new key/value pairs using the passed function and returns a new map for the result


### __construct()

Creates a new map object.

```php
public function __construct( $elements = [] )
```

* @param **mixed** `$elements` Single element, list of elements, Map object, iterable objects or iterators, everything else

**Examples:**

```php
// array
new Map( [] );

// null
new Map( null );

// scalar
new Map( 'a' );

// object
new Map( new \stdClass() );

// map object
new Map( new Map() );

// iterable object
new Map( new ArrayObject() );

// closure evaluated lazily
new Map( function() {
    return [];
} );
```


### __call()

Handles dynamic calls to custom methods for the class.

```php
public function __call( string $name, array $params )
```

* @param **string** `$name` Method name
* @param **array&#60;mixed&#62;** `$params` List of parameters
* @return **mixed** Result from called function or new map with results from the element methods

Calls a custom method added by [Map::method()](#method). The called method
has access to the internal array by using `$this->items`.

**Examples:**

```php
Map::method( 'case', function( $case = CASE_LOWER ) {
    return new self( array_change_key_case( $this->items, $case ) );
} );

Map::from( ['a' => 'bar'] )->case( CASE_UPPER );
// ['A' => 'bar']
```

This does also allow calling object methods if the items are objects:

```php
$item = new MyClass(); // with method setStatus() (returning $this) and getCode() implemented
Map::from( [$item, $item] )->setStatus( 1 )->getCode()->toArray();
```

This will call the `setStatus()` method of each element in the map and
use their return values to create a new map. On the new map, the `getCode()`
method is called for every element and its return values are also stored in a new
map. This last map is then returned and the map keys from the original map are
preserved in the returned map.

If the elements are not objects, they are skipped and if this applies to all
elements, an empty map is returned. In case the map contains objects of mixed
types and one of them doesn't implement the called method, an error will be thrown.

**See also:**

* [__callStatic()](#__callStatic) - Handles static calls to custom methods for the class
* [call()](#call) - Calls the given method on all items and returns the result


### __callStatic()

Handles static calls to custom methods for the class.

```php
public static function __callStatic( string $name, array $params )
```

* @param **string** `$name` Method name
* @param **array&#60;mixed&#62;** `$params` List of parameters
* @return **mixed** Result from called function or new map with results from the element methods
* @throws **\BadMethodCallException** If no method has been registered for that name

Calls a custom method added by [Map::method()](#method) statically. The called method
has no access to the internal array because no object is available.

**Examples:**

```php
Map::method( 'foo', function( $arg1, $arg2 ) {} );
Map::foo( $arg1, $arg2 );
```

**See also:**

* [__call()](#__call) - Handles dynamic calls to custom methods for the class
* [call()](#call) - Calls the given method on all items and returns the result


### after()

Returns the elements after the given one.

```php
public function after( $value ) : self
```

* @param **\Closure&#124;int&#124;string** `$value` Value or function with (item, key) parameters
* @return **self&#60;int&#124;string,mixed&#62;** New map with the elements after the given one

The keys are preserved using this method.

**Examples:**

```php
Map::from( [0 => 'b', 1 => 'a'] )->after( 'b' );
// [1 => 'a']

Map::from( ['a' => 1, 'b' => 0] )->after( 1 );
// ['b' => 0]

Map::from( [0 => 'b', 1 => 'a'] )->after( 'c' );
// []

Map::from( ['a', 'c', 'b'] )->after( function( $item, $key ) {
    return $item >= 'c';
} );
// [2 => 'b']
```

**See also:**

* [before()](#before) - Returns the elements before the given one


### all()

Returns the elements as a plain array.

```php
public function all() : array
```

* @return **array** Plain array

**Examples:**

```php
Map::from( ['a'] )->all();
// ['a']
```

This method is for compatibility to Laravel Collections. Use [`to()`](#to) instead if possible.

**See also:**

* [to()](#to) - Returns the elements as a plain array
* [toArray()](#toarray) - Returns the elements as a plain array


### any()

Tests if at least one element satisfies the callback function.

```php
public function any( \Closure $callback ) : bool
```

* @param \Closure $callback Anonymous function with (item, key) parameter
* @return bool TRUE if at least one element satisfies the callback function, FALSE if not

**Examples:**

```php
Map::from( ['a', 'b'] )->any( function( $item, $key ) {
    return $item === 'a';
} );
// TRUE

Map::from( ['a', 'b'] )->any( function( $item, $key ) {
    return !is_string( $item );
} );
// FALSE
```

**See also:**

* [some()](#some) - Tests if at least one element passes the test or is part of the map
* [every()](#every) - Verifies that all elements pass the test of the given callback


### arsort()

Sorts all elements in reverse order and maintains the key association.

```php
public function arsort( int $options = SORT_REGULAR ) : self
```

* @param **int** `$options` Sort options for `arsort()`
* @return **self&#60;int&#124;string,mixed&#62;** Updated map for fluid interface

The keys are preserved using this method and no new map is created.

The `$options` parameter modifies how the values are compared. Possible parameter values are:
- SORT_REGULAR : compare elements normally (don't change types)
- SORT_NUMERIC : compare elements numerically
- SORT_STRING : compare elements as strings
- SORT_LOCALE_STRING : compare elements as strings, based on the current locale or changed by `setlocale()`
- SORT_NATURAL : compare elements as strings using "natural ordering" like `natsort()`
- SORT_FLAG_CASE : use SORT_STRING&#124;SORT_FLAG_CASE and SORT_NATURAL&#124;SORT_FLAG_CASE to sort strings case-insensitively

**Examples:**

```php
Map::from( ['b' => 0, 'a' => 1] )->arsort();
// ['a' => 1, 'b' => 0]

Map::from( ['a', 'b'] )->arsort();
// ['b', 'a']

Map::from( [0 => 'C', 1 => 'b'] )->arsort();
// [1 => 'b', 0 => 'C']

Map::from( [0 => 'C', 1 => 'b'] )->arsort( SORT_STRING|SORT_FLAG_CASE );
// [0 => 'C', 1 => 'b'] because 'C' -> 'c' and 'c' > 'b'
```

**See also:**

* [arsorted()](#arsorted) - Sorts a copy of all elements in reverse order and maintains the key association


### arsorted()

Sorts a copy of all elements in reverse order and maintains the key association.

```php
public function arsorted( int $options = SORT_REGULAR ) : self
```

* @param **int** `$options` Sort options for `arsort()`
* @return **self&#60;int&#124;string,mixed&#62;** New map

The keys are preserved using this method and a new map is created.

The `$options` parameter modifies how the values are compared. Possible parameter values are:
- SORT_REGULAR : compare elements normally (don't change types)
- SORT_NUMERIC : compare elements numerically
- SORT_STRING : compare elements as strings
- SORT_LOCALE_STRING : compare elements as strings, based on the current locale or changed by `setlocale()`
- SORT_NATURAL : compare elements as strings using "natural ordering" like `natsort()`
- SORT_FLAG_CASE : use SORT_STRING&#124;SORT_FLAG_CASE and SORT_NATURAL&#124;SORT_FLAG_CASE to sort strings case-insensitively

**Examples:**

```php
Map::from( ['b' => 0, 'a' => 1] )->arsorted();
// ['a' => 1, 'b' => 0]

Map::from( ['a', 'b'] )->arsorted();
// ['b', 'a']

Map::from( [0 => 'C', 1 => 'b'] )->arsorted();
// [1 => 'b', 0 => 'C']

Map::from( [0 => 'C', 1 => 'b'] )->arsorted( SORT_STRING|SORT_FLAG_CASE );
// [0 => 'C', 1 => 'b'] because 'C' -> 'c' and 'c' > 'b'
```

**See also:**

* [arsort()](#arsort) - Sorts all elements in reverse order and maintains the key association


### asort()

Sorts all elements and maintains the key association.

```php
public function asort( int $options = SORT_REGULAR ) : self
```

* @param **int** `$options` Sort options for `asort()`
* @return **self&#60;int&#124;string,mixed&#62;** Updated map for fluid interface

The keys are preserved using this method and no new map is created.

The parameter modifies how the values are compared. Possible parameter values are:
- SORT_REGULAR : compare elements normally (don't change types)
- SORT_NUMERIC : compare elements numerically
- SORT_STRING : compare elements as strings
- SORT_LOCALE_STRING : compare elements as strings, based on the current locale or changed by `setlocale()`
- SORT_NATURAL : compare elements as strings using "natural ordering" like `natsort()`
- SORT_FLAG_CASE : use SORT_STRING&#124;SORT_FLAG_CASE and SORT_NATURAL&#124;SORT_FLAG_CASE to sort strings case-insensitively

**Examples:**

```php
Map::from( ['a' => 1, 'b' => 0] )->asort();
// ['b' => 0, 'a' => 1]

Map::from( [0 => 'b', 1 => 'a'] )->asort();
// [1 => 'a', 0 => 'b']

Map::from( [0 => 'C', 1 => 'b'] )->asort();
// [0 => 'C', 1 => 'b'] because 'C' < 'b'

Map::from( [0 => 'C', 1 => 'b'] )->asort( SORT_STRING|SORT_FLAG_CASE );
// [1 => 'b', 0 => 'C'] because 'C' -> 'c' and 'c' > 'b'
```

**See also:**

* [asorted()](#asorted) - Sorts a copy of all elements and maintains the key association


### asorted()

Sorts a copy of all elements and maintains the key association.

```php
public function asorted( int $options = SORT_REGULAR ) : self
```

* @param **int** `$options` Sort options for `asort()`
* @return **self&#60;int&#124;string,mixed&#62;** New map

The keys are preserved using this method and a new map is created.

The parameter modifies how the values are compared. Possible parameter values are:
- SORT_REGULAR : compare elements normally (don't change types)
- SORT_NUMERIC : compare elements numerically
- SORT_STRING : compare elements as strings
- SORT_LOCALE_STRING : compare elements as strings, based on the current locale or changed by `setlocale()`
- SORT_NATURAL : compare elements as strings using "natural ordering" like `natsort()`
- SORT_FLAG_CASE : use SORT_STRING&#124;SORT_FLAG_CASE and SORT_NATURAL&#124;SORT_FLAG_CASE to sort strings case-insensitively

**Examples:**

```php
Map::from( ['a' => 1, 'b' => 0] )->asorted();
// ['b' => 0, 'a' => 1]

Map::from( [0 => 'b', 1 => 'a'] )->asorted();
// [1 => 'a', 0 => 'b']

Map::from( [0 => 'C', 1 => 'b'] )->asorted();
// [0 => 'C', 1 => 'b'] because 'C' < 'b'

Map::from( [0 => 'C', 1 => 'b'] )->asorted( SORT_STRING|SORT_FLAG_CASE );
// [1 => 'b', 0 => 'C'] because 'C' -> 'c' and 'c' > 'b'
```

**See also:**

* [asort()](#asort) - Sorts all elements and maintains the key association


### at()

Returns the value at the given position.

```php
public function at( int $pos )
```

* @param **int** `$pos` Position of the value in the map
* @return **mixed&#134;null** Value at the given position or NULL if no value is available

The position starts from zero and a position of "0" returns the first element
of the map, "1" the second and so on. If the position is negative, the sequence
will start from the end of the map.

**Examples:**

```php
Map::from( [1, 3, 5] )->at( 0 );
// 1

Map::from( [1, 3, 5] )->at( 1 );
// 3

Map::from( [1, 3, 5] )->at( -1 );
// 5

Map::from( [1, 3, 5] )->at( 3 );
// NULL
```

**See also:**

* [index()](#index) - Returns the numerical index of the given key
* [pos()](#pos) - Returns the numerical index of the value


### avg()

Returns the average of all integer and float values in the map.

```php
public function avg( $col = null ) : float
```

* @param **Closure&#124;string&#124;null** `$col` Closure, key or path to the values in the nested array or object to compute the average for
* @return **float** Average of all elements or 0 if there are no elements in the map

Non-numeric values will be removed before calculation.

This does also work for multi-dimensional arrays by passing the keys
of the arrays separated by the delimiter ("/" by default), e.g. "key1/key2/key3"
to get "val" from `['key1' => ['key2' => ['key3' => 'val']]]`. The same applies to
public properties of objects or objects implementing `__isset()` and `__get()` methods.

**Examples:**

```php
Map::from( [1, 3, 5] )->avg();
// 3

Map::from( [1, null, 5] )->avg();
// 3

Map::from( [1, 'sum', 5] )->avg();
// 2

Map::from( [['p' => 30], ['p' => 50], ['p' => 10]] )->avg( 'p' );
// 30

Map::from( [['i' => ['p' => 30]], ['i' => ['p' => 50]]] )->avg( 'i/p' );
// 40

Map::from( [['i' => ['p' => 30]], ['i' => ['p' => 50]]] )->avg( fn( $val, $key ) => $val['i']['p'] ?? null );
// 40

Map::from( [['p' => 30], ['p' => 50], ['p' => 10]] )->avg( fn( $val, $key ) => $key < 1 ? $val : null );
// 30
```

**See also:**

* [count()](#count) - Returns the total number of elements
* [max()](#max) - Returns the maximum value of all elements
* [min()](#min) - Returns the minium value of all elements
* [percentage()](#percentage) - Returns the percentage of all elements passing the test
* [sum()](#sum) - Returns the sum of all values in the map


### before()

Returns the elements before the given one.

```php
public function before( $value ) : self
```

* @param **\Closure&#124;int&#124;string** `$value` Value or function with (item, key) parameters
* @return **self&#60;int&#124;string,mixed&#62;** New map with the elements before the given one

The keys are preserved using this method.

**Examples:**

```php
Map::from( ['a' => 1, 'b' => 0] )->before( 0 );
// ['a' => 1]

Map::from( [0 => 'b', 1 => 'a'] )->before( 'a' );
// [0 => 'b']

Map::from( [0 => 'b', 1 => 'a'] )->before( 'c' );
// []

Map::from( ['a', 'c', 'b'] )->before( function( $item, $key ) {
    return $key >= 1;
} );
// [0 => 'a']
```

**See also:**

* [after()](#after) - Returns the elements after the given one


### bool()

Returns an element by key and casts it to boolean if possible.

```php
public function bool( $key, $default = false ) : bool
```

* @param **int&#124;string** `$key` Key or path to the requested item
* @param **mixed** `$default` Default value if key isn't found (will be casted to bool)
* @return **bool** Value from map or default value

This does also work to map values from multi-dimensional arrays by passing the keys
of the arrays separated by the delimiter ("/" by default), e.g. `key1/key2/key3`
to get `val` from `['key1' => ['key2' => ['key3' => 'val']]]`. The same applies to
public properties of objects or objects implementing `__isset()` and `__get()` methods.

**Examples:**

```php
Map::from( ['a' => true] )->bool( 'a' );
// true

Map::from( ['a' => '1'] )->bool( 'a' );
// true (casted to boolean)

Map::from( ['a' => 1.1] )->bool( 'a' );
// true (casted to boolean)

Map::from( ['a' => '10'] )->bool( 'a' );
// true (casted to boolean)

Map::from( ['a' => 'abc'] )->bool( 'a' );
// true (casted to boolean)

Map::from( ['a' => ['b' => ['c' => true]]] )->bool( 'a/b/c' );
// true

Map::from( [] )->bool( 'c', function() { return rand( 1, 2 ); } );
// true (value returned by closure is casted to boolean)

Map::from( [] )->bool( 'a', true );
// true (default value used)

Map::from( [] )->bool( 'a' );
// false

Map::from( ['b' => ''] )->bool( 'b' );
// false (casted to boolean)

Map::from( ['b' => null] )->bool( 'b' );
// false (null is not scalar)

Map::from( ['b' => [true]] )->bool( 'b' );
// false (arrays are not scalar)

Map::from( ['b' => '#resource'] )->bool( 'b' );
// false (resources are not scalar)

Map::from( ['b' => new \stdClass] )->bool( 'b' );
// false (objects are not scalar)

Map::from( [] )->bool( 'c', new \Exception( 'error' ) );
// throws exception
```

**See also:**

* [cast()](#cast) - Casts all entries to the passed type
* [float()](#float) - Returns an element by key and casts it to float if possible
* [get()](#get) - Returns an element from the map by key
* [int()](#int) - Returns an element by key and casts it to integer if possible
* [string()](#string) - Returns an element by key and casts it to string if possible


### call()

Calls the given method on all items and returns the result.

```php
public function call( string $name, array $params = [] ) : self
```

* @param **string** `$name` Method name
* @param **array&#60;mixed&#62;** `$params` List of parameters
* @return **self&#60;int&#124;string,mixed&#62;** New map with results from all elements

This method can call methods on the map entries that are also implemented
by the map object itself and are therefore not reachable when using the
magic `__call()` method. If some entries are not objects, they will be skipped.

The keys from the original map are preserved in the returned in the new map.

**Examples:**

```php
$item = new MyClass( ['myprop' => 'val'] ); // implements methods get() and toArray()

Map::from( [$item, $item] )->call( 'get', ['myprop'] );
// ['val', 'val']

Map::from( [$item, $item] )->call( 'toArray' );
// [['myprop' => 'val'], ['myprop' => 'val']]
```

**See also:**

* [__call()](#__call) - Handles dynamic calls to custom methods for the class
* [__callStatic()](#__callStatic) - Handles static calls to custom methods for the class


### cast()

Casts all entries to the passed type.

```php
public function cast( string $type = 'string' ) : self
```

* @param **string** `$type` Type to cast the values to ("string", "bool", "int", "float", "array", "object")
* @return **self&#60;int&#124;string,mixed&#62;** Updated map with casted elements

Casting arrays and objects to scalar values won't return anything useful!

**Examples:**

```php
Map::from( [true, 1, 1.0, 'yes'] )->cast();
// ['1', '1', '1.0', 'yes']

Map::from( [true, 1, 1.0, 'yes'] )->cast( 'bool' );
// [true, true, true, true]

Map::from( [true, 1, 1.0, 'yes'] )->cast( 'int' );
// [1, 1, 1, 0]

Map::from( [true, 1, 1.0, 'yes'] )->cast( 'float' );
// [1.0, 1.0, 1.0, 0.0]

Map::from( [new stdClass, new stdClass] )->cast( 'array' );
// [[], []]

Map::from( [[], []] )->cast( 'object' );
// [new stdClass, new stdClass]
```

**See also:**

* [bool()](#bool) - Returns an element by key and casts it to boolean if possible
* [int()](#int) - Returns an element by key and casts it to integer if possible
* [float()](#float) - Returns an element by key and casts it to float if possible
* [string()](#string) - Returns an element by key and casts it to string if possible


### chunk()

Chunks the map into arrays with the given number of elements.

```php
public function chunk( int $size, bool $preserve = false ) : self
```

* @param **int** `$size` Maximum size of the sub-arrays
* @param **bool** `$preserve` Preserve keys in new map
* @return **self&#60;int&#124;string,mixed&#62;** New map with elements chunked in sub-arrays
* @throws **\InvalidArgumentException** If size is smaller than 1

The last chunk may contain less elements than the given number.

The sub-arrays of the returned map are plain PHP arrays. If you need Map
objects, then wrap them with [Map::from()](#from) when you iterate over the map.

**Examples:**

```php
Map::from( [0, 1, 2, 3, 4] )->chunk( 3 );
// [[0, 1, 2], [3, 4]]

Map::from( ['a' => 0, 'b' => 1, 'c' => 2] )->chunk( 2 );
// [['a' => 0, 'b' => 1], ['c' => 2]]
```

**See also:**

* [partition()](#partition) - Breaks the list into the given number of groups


### clear()

Removes all elements from the current map.

```php
public function clear() : self
```

* @return **self&#60;int&#124;string,mixed&#62;** Updated map for fluid interface

**Examples:**

```php
Map::from( [0, 1] )->clear();
// internal : []
```

**See also:**

* [except()](#except) - Returns a new map without the passed element keys
* [only()](#only) - Returns only those elements specified by the keys
* [reject()](#reject) - Removes all matched elements
* [remove()](#remove) - Removes an element by key


### clone()

Clones the map and all objects within.

```php
public function clone() : self
```

* @return **self&#60;int&#124;string,mixed&#62;** New map with cloned objects

The objects within the Map are NOT the same as before but new cloned objects.
This is different to [`copy()`](#copy), which doesn't clone the objects within.

The keys are preserved using this method.

**Examples:**

```php
Map::from( [new \stdClass, new \stdClass] )->clone();
// [new \stdClass, new \stdClass]
```

**See also:**

* [copy()](#copy) - Creates a new copy


### col()

Returns the values of a single column/property from an array of arrays or list of elements in a new map.

```php
public function col( string $valuecol = null, string $indexcol = null ) : self
```

* @param **string&#124;null** `$valuecol` Name or path of the value property
* @param **string&#124;null** `$indexcol` Name or path of the index property
* @return **self&#60;int&#124;string,mixed&#62;** New map with mapped entries

If $indexcol is omitted, it's value is NULL or not set, the result will be indexed from 0-n.
Items with the same value for $indexcol will overwrite previous items and only the last one
will be part of the resulting map.

This does also work to map values from multi-dimensional arrays by passing the keys
of the arrays separated by the delimiter ("/" by default), e.g. `key1/key2/key3`
to get `val` from `['key1' => ['key2' => ['key3' => 'val']]]`. The same applies to
public properties of objects or objects implementing `__isset()` and `__get()` methods.

**Examples:**

```php
Map::from( [['id' => 'i1', 'val' => 'v1'], ['id' => 'i2', 'val' => 'v2']] )->col( 'val' );
// ['v1', 'v2']

Map::from( [['id' => 'i1', 'val' => 'v1'], ['id' => 'i2', 'val' => 'v2']] )->col( 'val', 'id' );
// ['i1' => 'v1', 'i2' => 'v2']

Map::from( [['id' => 'i1', 'val' => 'v1'], ['id' => 'i2', 'val' => 'v2']] )->col( null, 'id' );
// ['i1' => ['id' => 'i1', 'val' => 'v1'], 'i2' => ['id' => 'i2', 'val' => 'v2']]

Map::from( [['id' => 'ix', 'val' => 'v1'], ['id' => 'ix', 'val' => 'v2']] )->col( null, 'id' );
// ['ix' => ['id' => 'ix', 'val' => 'v2']]

Map::from( [['foo' => ['bar' => 'one', 'baz' => 'two']]] )->col( 'foo/baz', 'foo/bar' );
// ['one' => 'two']

Map::from( [['foo' => ['bar' => 'one']]] )->col( 'foo/baz', 'foo/bar' );
// ['one' => null]

Map::from( [['foo' => ['baz' => 'two']]] )->col( 'foo/baz', 'foo/bar' );
// ['two']
```

**See also:**

* [map()](#map) - Applies a callback to each element and returns the results
* [pluck()](#pluck) - Creates a key/value mapping (alias)
* [rekey()](#pluck) - Changes the keys according to the passed function


### collapse()

Collapses all sub-array elements recursively to a new map.

```php
public function collapse( int $depth = null ) : self
```

* @param **int&#124;null** `$depth` Number of levels to collapse for multi-dimensional arrays or NULL for all
* @return **self&#60;int&#124;string,mixed&#62;** New map with all sub-array elements added into it recursively, up to the specified depth

The keys are preserved and already existing elements will be overwritten. This
is also true for numeric keys! This method is similar than [flat()](#flat) but replaces
already existing elements.

A value smaller than 1 for depth will return the same map elements. Collapsing
does also work if elements implement the "Traversable" interface (which the Map
object does).

**Examples:**

```php
Map::from( [0 => ['a' => 0, 'b' => 1], 1 => ['c' => 2, 'd' => 3]] )->collapse();
// ['a' => 0, 'b' => 1, 'c' => 2, 'd' => 3]

Map::from( [0 => ['a' => 0, 'b' => 1], 1 => ['a' => 2]] )->collapse();
// ['a' => 2, 'b' => 1]

Map::from( [0 => [0 => 0, 1 => 1], 1 => [0 => ['a' => 2, 0 => 3], 1 => 4]] )->collapse();
// [0 => 3, 1 => 4, 'a' => 2]

Map::from( [0 => [0 => 0, 'a' => 1], 1 => [0 => ['b' => 2, 0 => 3], 1 => 4]] )->collapse( 1 );
// [0 => ['b' => 2, 0 => 3], 1 => 4, 'a' => 1]

Map::from( [0 => [0 => 0, 'a' => 1], 1 => Map::from( [0 => ['b' => 2, 0 => 3], 1 => 4] )] )->collapse();
// [0 => 3, 'a' => 1, 'b' => 2, 1 => 4]
```

**See also:**

* [flat()](#flat) - Flattens multi-dimensional elements without overwriting elements


### combine()

Combines the values of the map as keys with the passed elements as values.

```php
public function combine( iterable $values ) : self
```

* @param **iterable&#60;int&#124;string,mixed&#62;** `$values` Values of the new map
* @return **self&#60;int&#124;string,mixed&#62;** New map

**Examples:**

```php
Map::from( ['name', 'age'] )->combine( ['Tom', 29] );
// ['name' => 'Tom', 'age' => 29]
```

**See also:**

* [zip()](#zip) - Merges the values of all arrays at the corresponding index


### concat()

Pushs all of the given elements onto the map without creating a new map.

```php
public function concat( iterable $elements ) : self
```

* @param **iterable&#60;int&#124;string,mixed&#62;** `$elements` List of elements
* @return **self&#60;int&#124;string,mixed&#62;** Updated map for fluid interface

The keys of the passed elements are NOT preserved!

**Examples:**

```php
Map::from( ['foo'] )->concat( ['bar'] );
// ['foo', 'bar']

Map::from( ['foo'] )->concat( new Map( ['bar' => 'baz'] ) );
// ['foo', 'baz']
```

**See also:**

* [merge()](#merge) - Merges the map with the given elements without returning a new map
* [union()](#union) - Builds a union of the elements and the given elements without returning a new map


### contains()

Determines if an item exists in the map.

```php
public function contains( $key, string $operator = null, $value = null ) : bool
```

This method combines the power of the `where()` method with `some()` to check
if the map contains at least one of the passed values or conditions.

* @param **\Closure&#124;iterable&#124;mixed** `$values` Anonymous function with (item, key) parameter, element or list of elements to test against
* @param **string&#124;null** `$op` Operator used for comparison
* @param **mixed** `$value` Value used for comparison
* @return **bool** TRUE if at least one element is available in map, FALSE if the map contains none of them

Check the [`where()`](#where)] method for available operators.

**Examples:**

```php
Map::from( ['a', 'b'] )->contains( 'a' );
// true

Map::from( ['a', 'b'] )->contains( ['a', 'c'] );
// true

Map::from( ['a', 'b'] )->contains( function( $item, $key ) {
    return $item === 'a'
} );
// true

Map::from( [['type' => 'name']] )->contains( 'type', 'name' );
// true

Map::from( [['type' => 'name']] )->contains( 'type', '!=', 'name' );
// false
```

**See also:**

* [in()](#in) - Tests if element is included
* [includes()](#includes) - Tests if element is included
* [where()](#where) - Filters the list of elements by a given condition


### copy()

Creates a new map with the same elements.

```php
public function copy() : self
```

* @return **self&#60;int&#124;string,mixed&#62;** New map

Both maps share the same array until one of the map objects modifies the
array. Then, the array is copied and the copy is modfied (copy on write).

**Examples:**

```php
$m = Map::from( ['foo', 'bar'] );

$m2 = $m->copy();
// internal: ['foo', 'bar'] both two maps
```

**See also:**

* [clone()](#clone) - Clones the map and all objects within


### count()

Counts the number of elements in the map.

```php
public function count() : int
```

* @return **int** Number of elements

**Examples:**

```php
Map::from( ['foo', 'bar'] )->count();
// 2
```

**See also:**

* [avg()](#avg) - Returns the average of all integer and float values in the map
* [countBy()](#countby) - Counts how often the same values are in the map
* [max()](#max) - Returns the maximum value of all elements
* [min()](#min) - Returns the minium value of all elements
* [percentage()](#percentage) - Returns the percentage of all elements passing the test
* [sum()](#sum) - Returns the sum of all values in the map


### countBy()

Counts how often the same values are in the map.

```php
public function countBy( callable $callback = null ) : self
```

* @param **callable&#124;null** `$callback` Function with (value, key) parameters which returns the value to use for counting
* @return **self&#60;int&#124;string,mixed&#62;** New map with values as keys and their count as value

**Examples:**

```php
Map::from( [1, 'foo', 2, 'foo', 1] )->countBy();
// [1 => 2, 'foo' => 2, 2 => 1]

Map::from( [1.11, 3.33, 3.33, 9.99] )->countBy();
// ['1.11' => 1, '3.33' => 2, '9.99' => 1]

Map::from( ['a@gmail.com', 'b@yahoo.com', 'c@gmail.com'] )->countBy( function( $email ) {
    return substr( strrchr( $email, '@' ), 1 );
} );
// ['gmail.com' => 2, 'yahoo.com' => 1]
```

**See also:**

* [avg()](#avg) - Returns the average of all integer and float values in the map
* [groupBy()](#groupby) - Groups associative array elements or objects by the passed key or closure
* [max()](#max) - Returns the maximum value of all elements
* [min()](#min) - Returns the minium value of all elements
* [percentage()](#percentage) - Returns the percentage of all elements passing the test
* [sum()](#sum) - Returns the sum of all values in the map


### dd()

Dumps the map content and terminates the script.

```php
public function dd( callable $callback = null ) : void
```

* @param **callable&#124;null** `$callback` Function receiving the map elements as parameter (optional)

The `dd()` method is very helpful to see what are the map elements passed
between two map methods in a method call chain. It stops execution of the
script afterwards to avoid further output.

**Examples:**

```php
Map::from( ['a' => 'foo', 'b' => 'bar'] )->sort()->dd()->first();
/*
Array
(
    [0] => bar
    [1] => foo
)
*/
```

The `first()` method isn't executed at all.


### delimiter()

Sets or returns the seperator for paths to values in multi-dimensional arrays or objects.

```php
public static function delimiter( ?string $char = null ) : string
```

* @param **string** `$char` Separator character, e.g. "." for "key.to.value" instaed of "key/to/value"
* @return **string** Separator used up to now

The static method only changes the separator for new maps created afterwards.
Already existing maps will continue to use the previous separator. To change
the separator of an existing map, use the [sep()](#sep) method instead.

**Examples:**

```php
Map::delimiter( '.' );
// '/'

Map::from( ['foo' => ['bar' => 'baz']] )->get( 'foo.bar' );
// 'baz'
```

**See also:**

* [sep()](#sep) - Sets the seperator for paths to values in multi-dimensional arrays or objects


### diff()

Returns the keys/values in the map whose values are not present in the passed elements in a new map.

```php
public function diff( iterable $elements, callable $callback = null ) : self
```

* @param **iterable&#60;int&#124;string,mixed&#62;** `$elements` List of elements
* @param **callable&#124;null** `$callback` Function with (valueA, valueB) parameters and returns -1 (<), 0 (=) and 1 (>)
* @return **self&#60;int&#124;string,mixed&#62;** New map

**Examples:**

```php
Map::from( ['a' => 'foo', 'b' => 'bar'] )->diff( ['bar'] );
// ['a' => 'foo']
```

If a callback is passed, the given function will be used to compare the values.
The function must accept two parameters (value A and B) and must return
-1 if value A is smaller than value B, 0 if both are equal and 1 if value A is
greater than value B. Both, a method name and an anonymous function can be passed:

```php
Map::from( [0 => 'a'] )->diff( [0 => 'A'], 'strcasecmp' );
// []

Map::from( ['b' => 'a'] )->diff( ['B' => 'A'], 'strcasecmp' );
// []

Map::from( ['b' => 'a'] )->diff( ['c' => 'A'], function( $valA, $valB ) {
    return strtolower( $valA ) <=> strtolower( $valB );
} );
// []
```

All examples will return an empty map because both contain the same values
when compared case insensitive.

The keys are preserved using this method.

**See also:**

* [diffAssoc()](#diffassoc) - Returns the keys/values in the map whose keys AND values are not present in the passed elements in a new map
* [diffKeys()](#diffkeys) - Returns the elements missing in the given list by keys


### diffAssoc()

Returns the keys/values in the map whose keys AND values are not present in the passed elements in a new map.

```php
public function diffAssoc( iterable $elements, callable $callback = null ) : self
```

* @param **iterable&#60;int&#124;string,mixed&#62;** `$elements` List of elements
* @param **callable&#124;null** `$callback` Function with (valueA, valueB) parameters and returns -1 (<), 0 (=) and 1 (>)
* @return **self&#60;int&#124;string,mixed&#62;** New map

**Examples:**

```php
Map::from( ['a' => 'foo', 'b' => 'bar'] )->diffAssoc( new Map( ['foo', 'b' => 'bar'] ) );
// ['a' => 'foo']
```

If a callback is passed, the given function will be used to compare the values.
The function must accept two parameters (valA, valB) and must return
-1 if value A is smaller than value B, 0 if both are equal and 1 if value A is
greater than value B. Both, a method name and an anonymous function can be passed:

```php
Map::from( [0 => 'a'] )->diffAssoc( [0 => 'A'], 'strcasecmp' );
// []

Map::from( ['b' => 'a'] )->diffAssoc( ['B' => 'A'], 'strcasecmp' );
// []

Map::from( ['b' => 'a'] )->diffAssoc( ['c' => 'A'], function( $valA, $valB ) {
    return strtolower( $valA ) <=> strtolower( $valB );
} );
// ['b' => 'a']
```

The first and second example will return an empty map because both contain the
same values when compared case insensitive. In the third example, the keys doesn't
match ("b" vs. "c").

The keys are preserved using this method.

**See also:**

* [diff()](#diff) - Returns the keys/values in the map whose values are not present in the passed elements in a new map
a new map
* [diffKeys()](#diffkeys) - Returns the elements missing in the given list by keys


### diffKeys()

Returns the key/value pairs from the map whose keys are not present in the passed elements in a new map.

```php
public function diffKeys( iterable $elements, callable $callback = null ) : self
```

* @param **iterable&#60;int&#124;string,mixed&#62;** `$elements` List of elements
* @param **callable&#124;null** `$callback` Function with (keyA, keyB) parameters and returns -1 (<), 0 (=) and 1 (>)
* @return **self&#60;int&#124;string,mixed&#62;** New map

**Examples:**

```php
Map::from( ['a' => 'foo', 'b' => 'bar'] )->diffKeys( new Map( ['foo', 'b' => 'baz'] ) );
// ['a' => 'foo']
```

If a callback is passed, the given function will be used to compare the keys.
The function must accept two parameters (key A and B) and must return
-1 if key A is smaller than key B, 0 if both are equal and 1 if key A is
greater than key B. Both, a method name and an anonymous function can be passed:

```php
Map::from( [0 => 'a'] )->diffKeys( [0 => 'A'], 'strcasecmp' );
// []

Map::from( ['b' => 'a'] )->diffKeys( ['B' => 'X'], 'strcasecmp' );
// []

Map::from( ['b' => 'a'] )->diffKeys( ['c' => 'a'], function( $keyA, $keyB ) {
    return strtolower( $keyA ) <=> strtolower( $keyB );
} );
// ['b' => 'a']
```

The first and second example will return an empty map because both contain
the same keys when compared case insensitive. The third example will return
['b' => 'a'] because the keys doesn't match ("b" vs. "c").

The keys are preserved using this method.

**See also:**

* [diff()](#diff) - Returns the keys/values in the map whose values are not present in the passed elements in a new map
* [diffAssoc()](#diffassoc) - Returns the keys/values in the map whose keys AND values are not present in the passed elements in a new map


### dump()

Dumps the map content using the given function (print_r by default).

```php
public function dump( callable $callback = null ) : self
```

* @param **callable&#124;null** `$callback` Function receiving the map elements as parameter (optional)
* @return **self&#60;int&#124;string,mixed&#62;** Same map for fluid interface

The `dump()` method is very helpful to see what are the map elements passed
between two map methods in a method call chain.

**Examples:**

```php
Map::from( ['a' => 'foo', 'b' => 'bar'] )->dump()->asort()->dump( 'var_dump' );
/*
Array
(
    [a] => foo
    [b] => bar
)

array(1) {
  ["b"]=>
  string(3) "bar"
  ["a"]=>
  string(3) "foo"
}
*/
```


### duplicates()

Returns the duplicate values from the map.

```php
public function duplicates( string $col = null ) : self
```

* @param **\Closure&#124;string&#124;null** `$col` Key, path of the nested array or anonymous function with ($item, $key) parameters returning the value for comparison
* @return **self&#60;int&#124;string,mixed&#62;** New map

For nested arrays, you have to pass the name of the column of the nested array which
should be used to check for duplicates.

This does also work to map values from multi-dimensional arrays by passing the keys
of the arrays separated by the delimiter ("/" by default), e.g. `key1/key2/key3`
to get `val` from `['key1' => ['key2' => ['key3' => 'val']]]`. The same applies to
public properties of objects or objects implementing `__isset()` and `__get()` methods.

The keys in the result map are preserved.

**Examples:**

```php
Map::from( [1, 2, '1', 3] )->duplicates()
// [2 => '1']

Map::from( [['p' => '1'], ['p' => 1], ['p' => 2]] )->duplicates( 'p' )
// [1 => ['p' => 1]]

Map::from( [['i' => ['p' => '1']], ['i' => ['p' => 1]]] )->duplicates( 'i/p' )
// [1 => ['i' => ['p' => 1]]]

Map::from( [['i' => ['p' => '1']], ['i' => ['p' => 1]]] )->unique( fn( $item, $key ) => $item['i']['p'] );
// [1 => ['i' => ['p' => 1]]]
```

**See also:**

* [reject()](#reject) - Removes all matched elements
* [unique()](#unique) - Returns only unique elements from the map in a new map


### each()

Executes a callback over each entry until FALSE is returned.

```php
public function each( \Closure $callback ) : self
```

* @param **\Closure** `$callback` Function with (value, key) parameters and returns TRUE/FALSE
* @return **self&#60;int&#124;string,mixed&#62;** Same map for fluid interface

**Examples:**

```php
$result = [];
Map::from( [0 => 'a', 1 => 'b'] )->each( function( $value, $key ) use ( &$result ) {
    $result[$key] = strtoupper( $value );
    return false;
} );
// $result = [0 => 'A']
```

The `$result` array will contain `[0 => 'A']` because FALSE is returned
after the first entry and all other entries are then skipped.


### empty()

Determines if the map is empty or not.

```php
public function empty() : bool
```

* @return **bool** TRUE if map is empty, FALSE if not

The method is equivalent to isEmpty().

**Examples:**

```php
Map::from( [] )->empty();
// true

Map::from( ['a'] )->empty();
// false
```

**See also:**

* [isEmpty()](#isempty) - Determines if the map is empty or not


### equals()

Tests if the passed elements are equal to the elements in the map.

```php
public function equals( iterable $elements ) : bool
```

* @param **iterable&#60;int&#124;string,mixed&#62;** `$elements` List of elements to test against
* @return **bool** TRUE if both are equal, FALSE if not

The method differs to [is()](#is) in the fact that it doesn't care about the keys
by default. The elements are only loosely compared and the keys are ignored.

Values are compared by their string values:
```php
(string) $item1 === (string) $item2
```

**Examples:**

```php
Map::from( ['a'] )->equals( ['a', 'b'] );
// false

Map::from( ['a', 'b'] )->equals( ['b'] );
// false

Map::from( ['a', 'b'] )->equals( ['b', 'a'] );
// true
```

**See also:**

* [is()](#is) - Tests if the map consists of the same keys and values


### every()

Verifies that all elements pass the test of the given callback.

```php
public function every( \Closure $callback ) : bool
```

* @param **\Closure** `$callback` Function with (value, key) parameters and returns TRUE/FALSE
* @return **bool** True if all elements pass the test, false if if fails for at least one element

**Examples:**

```php
Map::from( [0 => 'a', 1 => 'b'] )->every( function( $value, $key ) {
    return is_string( $value );
} );
// true

Map::from( [0 => 'a', 1 => 100] )->every( function( $value, $key ) {
    return is_string( $value );
} );
// false
```

**See also:**

* [some()](#some) - Tests if at least one element passes the test or is part of the map
* [any()](#any) - Tests if at least one element satisfies the callback function


### except()

Returns a new map without the passed element keys.

```php
public function except( $keys ) : self
```

* @param **iterable&#60;int&#124;string&#62;&#124;array&#60;int&#124;string&#62;&#124;string&#124;int** `$keys` List of keys to remove
* @return **self&#60;int&#124;string,mixed&#62;** New map

The keys in the result map are preserved.

**Examples:**

```php
Map::from( ['a' => 1, 'b' => 2, 'c' => 3] )->except( 'b' );
// ['a' => 1, 'c' => 3]

Map::from( [1 => 'a', 2 => 'b', 3 => 'c'] )->except( [1, 3] );
// [2 => 'b']
```

**See also:**

* [clear()](#clear) - Removes all elements from the current map
* [only()](#only) - Returns only those elements specified by the keys
* [reject()](#reject) - Removes all matched elements
* [remove()](#remove) - Removes an element by key


### explode()

Creates a new map with the string splitted by the delimiter.

```php
public static function explode( string $delimiter , string $string , int $limit = PHP_INT_MAX ) : self
```

* @param **string** `$delimiter` Delimiter character, string or empty string
* @param **string** `$string` String to split
* @param **int** `$limit` Maximum number of element with the last element containing the rest of the string
* @return **self&#60;int&#124;string,mixed&#62;** New map with splitted parts

A limit of "0" is treated the same as "1". If limit is negative, the rest of
the string is dropped and not part of the returned map.

This method creates a lazy Map and the string is split after calling
another method that operates on the Map contents.

**Examples:**

```php
Map::explode( ',', 'a,b,c' );
// ['a', 'b', 'c']

Map::explode( '<-->', 'a a<-->b b<-->c c' );
// ['a a', 'b b', 'c c']

Map::explode( '', 'string' );
// ['s', 't', 'r', 'i', 'n', 'g']

Map::explode( '|', 'a|b|c', 2 );
// ['a', 'b|c']

Map::explode( '', 'string', 2 );
// ['s', 't', 'ring']

Map::explode( '|', 'a|b|c|d', -2 );
// ['a', 'b']

Map::explode( '', 'string', -3 );
// ['s', 't', 'r']
```


### fill()

Creates a new map filled with given value.

```php
public static function fill( int $num, $value, int $start = 0 ) : self
```

* @param **int** `$num` Number of elements to create
* @param **mixed** `$value` Value to fill the map with
* @param **int** `$start` Start index for the elements
* @return **self&#60;int&#124;string,mixed&#62;** New map with filled elements

**Examples:**

```php
Map::fill( 3, 'a' );
// [0 => 'a', 1 => 'a', 2 => 'a']

Map::fill( 3, 'a', 2 );
// [2 => 'a', 3 => 'a', 4 => 'a']

Map::fill( 3, 'a', -2 );
// [-2 => 'a', -1 => 'a', 0 => 'a'] (PHP 8)
// [-2 => 'a', 0 => 'a', 1 => 'a'] (PHP 7)
```


### filter()

Runs a filter over each element of the map and returns a new map.

```php
public function filter( callable $callback = null ) : self
```

* @param **callable&#124;null** `$callback` Function with (item, key) parameters and returns TRUE/FALSE
* @return **self&#60;int&#124;string,mixed&#62;** New map

If no callback is passed, all values which are empty, null or false will be
removed if their value converted to boolean is FALSE:
```php
(bool) $value === false
```

The keys in the result map are preserved.

**Examples:**

```php
Map::from( [null, 0, 1, '', '0', 'a'] )->filter();
// [1, 'a']

Map::from( [2 => 'a', 6 => 'b', 13 => 'm', 30 => 'z'] )->filter( function( $value, $key ) {
    return $key < 10 && $value < 'n';
} );
// ['a', 'b']
```

**See also:**

* [grep()](#grep) - Applies a regular expression to all elements
* [where()](#where) - Filters the list of elements by a given condition


### find()

Returns the first matching element where the callback returns TRUE.

```php
public function find( \Closure $callback, $default = null, bool $reverse = false )
```

* @param **\Closure** `$callback` Function with (value, key) parameters and returns TRUE/FALSE
* @param **mixed** `$default` Default value, closure or exception if the callback only returns FALSE
* @param **bool** `$reverse` TRUE to test elements from back to front, FALSE for front to back (default)
* @return **mixed&#124;null** First matching value, passed default value or an exception

**Examples:**

```php
Map::from( ['a', 'c', 'e'] )->find( function( $value, $key ) {
    return $value >= 'b';
} );
// 'c'

Map::from( ['a', 'c', 'e'] )->find( function( $value, $key ) {
    return $value >= 'b';
}, null, true );
// 'e' because $reverse = true

Map::from( [] )->find( function( $value, $key ) {
    return $value >= 'b';
}, 'none' );
// 'none'

Map::from( [] )->find( function( $value, $key ) {
    return $value >= 'b';
}, fn() => 'none' );
// 'none'

Map::from( [] )->find( function( $value, $key ) {
    return $value >= 'b';
}, new \Exception( 'error' ) );
// throws \Exception
```

**See also:**

* [findKey()](#findkey) - Returns the first matching key where the callback returns TRUE


### findKey()

Returns the first matching key where the callback returns TRUE.

```php
public function findKey( \Closure $callback, $default = null, bool $reverse = false )
```

* @param **\Closure** `$callback` Function with (value, key) parameters and returns TRUE/FALSE
* @param **mixed** `$default` Default value, closure or exception if the callback only returns FALSE
* @param **bool** `$reverse` TRUE to test elements from back to front, FALSE for front to back (default)
* @return **mixed&#124;null** First matching value, passed default value or an exception

**Examples:**

```php
Map::from( ['a', 'c', 'e'] )->findKey( function( $value, $key ) {
    return $value >= 'b';
} );
// 1 because array has keys 0, 1 and 2

Map::from( ['a', 'c', 'e'] )->findKey( function( $value, $key ) {
    return $value >= 'b';
}, null, true );
// 2 because array is reversed and 'e' >= 'b'

Map::from( [] )->findKey( function( $value, $key ) {
    return $value >= 'b';
}, fn() => 'none' );
// default value 'none'

Map::from( [] )->findKey( function( $value, $key ) {
    return $value >= 'b';
}, new \Exception( 'error' ) );
// throws exception
```

**See also:**

* [find()](#find) - Returns the first matching element where the callback returns TRUE


### first()

Returns the first element from the map.

```php
public function first( $default = null )
```

* @param **mixed** `$default` Default value, closure or exception if the map contains no elements
* @return **mixed** First value of map, (generated) default value or an exception

Using this method doesn't affect the internal array pointer.

**Examples:**

```php
Map::from( ['a', 'b'] )->first();
// 'a'

Map::from( [] )->first( 'x' );
// 'x'

Map::from( [] )->first( new \Exception( 'error' ) );
// throws \Exception

Map::from( [] )->first( function() { return rand(); } );
// random integer
```

**See also:**

* [firstKey()](#firstkey) - Returns the key of the first element from the map
<<<<<<< HEAD
=======
* [last()](#last) - Returns the last element from the map
* [lastKey()](#lastkey) - Returns the key of the last element from the map
>>>>>>> 4a6d59a9


### firstKey()

Returns the key of the first element from the map.

```php
public function firstKey( $default = null )
```

* @param **mixed** `$default` Default value, closure or exception if the map contains no elements
* @return **mixed** First key of map, (generated) default value or an exception

Using this method doesn't affect the internal array pointer.

**Examples:**

```php
Map::from( ['a' => 1, 'b' => 2] )->firstKey();
// 'a'

Map::from( [] )->firstKey( 'x' );
// 'x'

Map::from( [] )->firstKey( new \Exception( 'error' ) );
// throws \Exception

Map::from( [] )->firstKey( function() { return rand(); } );
// random integer
```

**See also:**

* [first()](#first) - Returns the first element from the map
* [last()](#last) - Returns the last element from the map
* [lastKey()](#lastkey) - Returns the last key from the map


### flat()

Creates a new map with all sub-array elements added recursively.

```php
public function flat( int $depth = null ) : self
```

* @param **int&#124;null** `$depth` Number of levels to flatten multi-dimensional arrays
* @return **self&#60;int&#124;string,mixed&#62;** New map with all sub-array elements added into it recursively, up to the specified depth

The keys are not preserved and the new map elements will be numbered from
0-n. A value smaller than 1 for depth will return the same map elements
indexed from 0-n. Flattening does also work if elements implement the
"Traversable" interface (which the Map object does).

This method is similar than [collapse()](#collapse) but doesn't replace existing elements.
Keys are NOT preserved using this method!

**Examples:**

```php
Map::from( [[0, 1], [2, 3]] )->flat();
// [0, 1, 2, 3]

Map::from( [[0, 1], [[2, 3], 4]] )->flat();
// [0, 1, 2, 3, 4]

Map::from( [[0, 1], [[2, 3], 4]] )->flat( 1 );
// [0, 1, [2, 3], 4]

Map::from( [[0, 1], Map::from( [[2, 3], 4] )] )->flat();
// [0, 1, 2, 3, 4]
```

**See also:**

* [collapse()](#collapse) - Collapses all sub-array elements recursively to a new map


### flip()

Exchanges the keys with their values and vice versa.

```php
public function flip() : self
```

* @return **self&#60;int&#124;string,mixed&#62;** New map with keys as values and values as keys

**Examples:**

```php
Map::from( ['a' => 'X', 'b' => 'Y'] )->flip();
// ['X' => 'a', 'Y' => 'b']
```


### float()

Returns an element by key and casts it to float if possible.

```php
public function float( $key, $default = 0.0 ) : float
```

* @param **int&#124;string** `$key` Key or path to the requested item
* @param **mixed** `$default` Default value if key isn't found (will be casted to float)
* @return **float** Value from map or default value

This does also work to map values from multi-dimensional arrays by passing the keys
of the arrays separated by the delimiter ("/" by default), e.g. `key1/key2/key3`
to get `val` from `['key1' => ['key2' => ['key3' => 'val']]]`. The same applies to
public properties of objects or objects implementing `__isset()` and `__get()` methods.

**Examples:**

```php
Map::from( ['a' => true] )->float( 'a' );
// 1.0 (casted to float)

Map::from( ['a' => 1] )->float( 'a' );
// 1.0 (casted to float)

Map::from( ['a' => '1.1'] )->float( 'a' );
// 1.1 (casted to float)

Map::from( ['a' => '10'] )->float( 'a' );
// 10.0 (casted to float)

Map::from( ['a' => ['b' => ['c' => 1.1]]] )->float( 'a/b/c' );
// 1.1

Map::from( [] )->float( 'c', function() { return 1.1; } );
// 1.1

Map::from( [] )->float( 'a', 1 );
// 1.0 (default value used)

Map::from( [] )->float( 'a' );
// 0.0

Map::from( ['b' => ''] )->float( 'b' );
// 0.0 (casted to float)

Map::from( ['a' => 'abc'] )->float( 'a' );
// 0.0 (casted to float)

Map::from( ['b' => null] )->float( 'b' );
// 0.0 (null is not scalar)

Map::from( ['b' => [true]] )->float( 'b' );
// 0.0 (arrays are not scalar)

Map::from( ['b' => '#resource'] )->float( 'b' );
// 0.0 (resources are not scalar)

Map::from( ['b' => new \stdClass] )->float( 'b' );
// 0.0 (objects are not scalar)

Map::from( [] )->float( 'c', new \Exception( 'error' ) );
// throws exception
```

**See also:**

* [bool()](#bool) - Returns an element by key and casts it to boolean if possible
* [cast()](#cast) - Casts all entries to the passed type
* [get()](#get) - Returns an element from the map by key
* [int()](#int) - Returns an element by key and casts it to integer if possible
* [string()](#string) - Returns an element by key and casts it to string if possible


### from()

Creates a new map instance if the value isn't one already.

```php
public static function from( $elements = [] ) : self
```

* @param **mixed** `$elements` List of elements or single value
* @return **self&#60;int&#124;string,mixed&#62;** New map

**Examples:**

```php
// array
Map::from( [] );

// null
Map::from( null );

// scalar
Map::from( 'a' );

// object
Map::from( new \stdClass() );

// map object
Map::from( new Map() );

// iterable object
Map::from( new ArrayObject() );

// closure evaluated lazily
Map::from( function() {
    return [];
} );
```

**See also:**

* [fromJson()](#fromjson) - Creates a new map instance from a JSON string


### fromJson()

Creates a new map instance from a JSON string.

```php
public static function fromJson( string $json, int $options = JSON_BIGINT_AS_STRING ) : self
```

* @param **int** `$options` Combination of JSON_* constants
* @return **self&#60;int&#124;string,mixed&#62;** New map from decoded JSON string
* @throws **\RuntimeException** If the passed JSON string is invalid

There are several options available for decoding the JSON string which are described in
the [PHP json_decode() manual](https://www.php.net/manual/en/function.json-decode.php).
The parameter can be a single JSON_* constant or a bitmask of several constants combine
by bitwise OR (&#124;), e.g.:

This method creates a lazy Map and the string is decoded after calling
another method that operates on the Map contents. Thus, the exception in
case of an error isn't thrown immediately but after calling the next method.

```php
JSON_BIGINT_AS_STRING|JSON_INVALID_UTF8_IGNORE
```

**Examples:**

```php
Map::fromJson( '["a", "b"]' );
// ['a', 'b']

Map::fromJson( '{"a": "b"}' );
// ['a' => 'b']

Map::fromJson( '""' );
['']
```

**See also:**

* [from()](#from) - Creates a new map instance if the value isn't one already


### get()

Returns an element from the map by key.

```php
public function get( $key, $default = null )
```

* @param **int&#124;string** `$key` Key or path to the requested item
* @param **mixed** `$default` Default value if no element matches
* @return **mixed** Value from map or default value

This does also work to map values from multi-dimensional arrays by passing the keys
of the arrays separated by the delimiter ("/" by default), e.g. `key1/key2/key3`
to get `val` from `['key1' => ['key2' => ['key3' => 'val']]]`. The same applies to
public properties of objects or objects implementing `__isset()` and `__get()` methods.

**Examples:**

```php
Map::from( ['a' => 'X', 'b' => 'Y'] )->get( 'a' );
// 'X'

Map::from( ['a' => 'X', 'b' => 'Y'] )->get( 'c', 'Z' );
// 'Z'

Map::from( ['a' => ['b' => ['c' => 'Y']]] )->get( 'a/b/c' );
// 'Y'

Map::from( [] )->get( 'c', new \Exception( 'error' ) );
// throws \Exception

Map::from( [] )->get( 'c', function() { return rand(); } );
// random integer
```

**See also:**

* [bool()](#bool) - Returns an element by key and casts it to boolean if possible
* [int()](#int) - Returns an element by key and casts it to integer if possible
* [float()](#float) - Returns an element by key and casts it to float if possible
* [pull()](#pull) - Returns and removes an element from the map by its key
* [set()](#set) - Sets an element in the map by key without returning a new map
* [string()](#string) - Returns an element by key and casts it to string if possible


### getIterator()

Returns an iterator for the elements.

```php
public function getIterator() : \ArrayIterator
```

* @return **\Iterator** Over map elements

This method will be used by e.g. `foreach()` to loop over all entries.

**Examples:**

```php
foreach( Map::from( ['a', 'b'] ) as $value ) {
    // ...
}
```


### grep()

Returns only items which matches the regular expression.

```php
public function grep( string $pattern, int $flags = 0 ) : self
```

* @param **string** `$pattern` Regular expression pattern, e.g. "/ab/"
* @param **int** `$flags` PREG_GREP_INVERT to return elements not matching the pattern
* @return **self&#60;int&#124;string,mixed&#62;** New map containing only the matched elements

All items are converted to string first before they are compared to the
regular expression. Thus, fractions of ".0" will be removed in float numbers
which may result in unexpected results. The keys are preserved using this method.

**Examples:**

```php
Map::from( ['ab', 'bc', 'cd'] )->grep( '/b/' );
// ['ab', 'bc']

Map::from( ['ab', 'bc', 'cd'] )->grep( '/a/', PREG_GREP_INVERT );
// ['bc', 'cd']

Map::from( [1.5, 0, 1.0, 'a'] )->grep( '/^(\d+)?\.\d+$/' );
// [1.5]
// float 1.0 is converted to string "1"
```

**See also:**

* [filter()](#filter) - Runs a filter over each element of the map and returns a new map
* [where()](#where) - Filters the list of elements by a given condition


### groupBy()

Groups associative array elements or objects by the passed key or closure.

```php
public function groupBy( $key ) : self
```

* @param **\Closure&#124;string&#124;int** `$key` Closure function with (item, idx) parameters returning the key or the key itself to group by
* @return **self&#60;int&#124;string,mixed&#62;** New map with elements grouped by the given key

Instead of overwriting items with the same keys like to the [col()](#col) method does,
[groupBy()](#groupby) keeps all entries in sub-arrays. It's preserves the keys of the
orignal map entries too.

This does also work for multi-dimensional arrays by passing the keys
of the arrays separated by the delimiter ("/" by default), e.g. "key1/key2/key3"
to get "val" from ['key1' => ['key2' => ['key3' => 'val']]]. The same applies to
public properties of objects or objects implementing __isset() and __get() methods.

**Examples:**

```php
$list = [
    10 => ['aid' => 123, 'code' => 'x-abc'],
    20 => ['aid' => 123, 'code' => 'x-def'],
    30 => ['aid' => 456, 'code' => 'x-def']
];

Map::from( $list )->groupBy( 'aid' );
/*
[
    123 => [
        10 => ['aid' => 123, 'code' => 'x-abc'],
        20 => ['aid' => 123, 'code' => 'x-def']
    ],
    456 => [
        30 => ['aid' => 456, 'code' => 'x-def']
    ]
]
*/

Map::from( $list )->groupBy( function( $item, $key ) {
    return substr( $item['code'], -3 );
} );
/*
[
    'abc' => [
        10 => ['aid' => 123, 'code' => 'x-abc']
    ],
    'def' => [
        20 => ['aid' => 123, 'code' => 'x-def'],
        30 => ['aid' => 456, 'code' => 'x-def']
    ]
]
*/
```

In case the passed key doesn't exist in one or more items, these items are stored
in a sub-array using an empty string as key:

```php
$list = [
    10 => ['aid' => 123, 'code' => 'x-abc'],
    20 => ['aid' => 123, 'code' => 'x-def'],
    30 => ['aid' => 456, 'code' => 'x-def']
];

Map::from( $list )->groupBy( 'xid' );
/*
[
    '' => [
        10 => ['aid' => 123, 'code' => 'x-abc'],
        20 => ['aid' => 123, 'code' => 'x-def'],
        30 => ['aid' => 456, 'code' => 'x-def']
    ]
]
*/
```

**See also:**

* [countBy()](#countby) - Counts how often the same values are in the map


### has()

Determines if a key or several keys exists in the map.

```php
public function has( $key ) : bool
```

* @param **array&#60;int&#124;string&#60;&#124;int&#124;string** `$key` Key or path to the requested item
* @return **bool** TRUE if key is available in map, FALSE if not

If several keys are passed as array, all keys must exist in the map to
return TRUE.

This does also work to map values from multi-dimensional arrays by passing the keys
of the arrays separated by the delimiter ("/" by default), e.g. `key1/key2/key3`
to get `val` from `['key1' => ['key2' => ['key3' => 'val']]]`. The same applies to
public properties of objects or objects implementing `__isset()` and `__get()` methods.

**Examples:**

```php
Map::from( ['a' => 'X', 'b' => 'Y'] )->has( 'a' );
// true

Map::from( ['a' => 'X', 'b' => 'Y'] )->has( ['a', 'b'] );
// false

Map::from( ['a' => ['b' => ['c' => 'Y']]] )->has( 'a/b/c' );
// true

Map::from( ['a' => 'X', 'b' => 'Y'] )->has( 'c' );
// false

Map::from( ['a' => 'X', 'b' => 'Y'] )->has( ['a', 'c'] );
// false

Map::from( ['a' => 'X', 'b' => 'Y'] )->has( 'X' );
// false
```


### if()

Executes callbacks depending on the condition.

```php
public function if( $condition, \Closure $then, \Closure $else = null ) : self
```

* @param **\Closure&#124;bool** `$condition` Boolean or function with (map) parameter returning a boolean
* @param **\Closure** `$then` Function with (map) parameter
* @param **\Closure&#124;null** `$else` Function with (map) parameter (optional)
* @return **self&#60;int&#124;string,mixed&#62;** New map for fluid interface

If callbacks for "then" and/or "else" are passed, these callbacks will be
executed and their returned value is passed back within a Map object. In
case no "then" or "else" closure is given, the method will return the same
map object if the condition is true or an empty map object if it's false.

**Examples:**

```php
Map::from( ['a' => 1, 'b' => 0] )->if(
    'a' == 'b',
    function( Map $_ ) { echo "then"; }
);
// no output

Map::from( ['a' => 1, 'b' => 0] )->if(
    function( Map $map ) { return $map->has( 'a' ); },
    function( Map $_ ) { echo "then"; },
    function( Map $_ ) { echo "else"; }
);
// then

Map::from( ['a' => 1, 'b' => 0] )->if(
    fn( Map $map ) => $map->has( 'c' ),
    function( Map $_ ) { echo "then"; },
    function( Map $_ ) { echo "else"; }
);
// else

Map::from( ['a', 'b'] )->if( true, function( $map ) {
    return $map->push( 'c' );
} );
// ['a', 'b', 'c']

Map::from( ['a', 'b'] )->if( false, null, function( $map ) {
  return $map->pop();
} );
// ['b']
```

Since PHP 7.4, you can also pass arrow function like `fn($map) => $map->has('c')`
(a short form for anonymous closures) as parameters. The automatically have access
to previously defined variables but can not modify them. Also, they can not have
a void return type and must/will always return something. Details about
[PHP arrow functions](https://www.php.net/manual/en/functions.arrow.php)

**See also:**

* [ifAny()](#ifany) - Executes callbacks depending if the map contains elements or not
* [ifEmpty()](#ifempty) - Executes callbacks depending if the map is empty or not


### ifAny()

* Executes callbacks depending if the map contains elements or not.

```php
public function ifAny( \Closure $then = null, \Closure $else = null ) : self
```

* @param **\Closure&#124;null** `$then` Function with (map, condition) parameter (optional)
* @param **\Closure&#124;null** `$else` Function with (map, condition) parameter (optional)
* @return **self<int&#124;string,mixed>** New map for fluid interface

If callbacks for "then" and/or "else" are passed, these callbacks will be
executed and their returned value is passed back within a Map object. In
case no "then" or "else" closure is given, the method will return the same
map object.

**Examples:**

```php
Map::from( ['a'] )->ifAny( function( $map ) {
  $map->push( 'b' );
} );
// ['a', 'b']

Map::from( [] )->ifAny( null, function( $map ) {
  return $map->push( 'b' );
} );
// ['b']

Map::from( ['a'] )->ifAny( function( $map ) {
  return 'c';
} );
// ['c']
```

Since PHP 7.4, you can also pass arrow function like `fn($map) => $map->has('c')`
(a short form for anonymous closures) as parameters. The automatically have access
to previously defined variables but can not modify them. Also, they can not have
a void return type and must/will always return something. Details about
[PHP arrow functions](https://www.php.net/manual/en/functions.arrow.php)

**See also:**

* [if()](#if) - Executes callbacks depending on the condition
* [ifEmpty()](#ifempty) - Executes callbacks depending if the map is empty or not


### ifEmpty()

* Executes callbacks depending if the map is empty or not.

```php
public function ifEmpty( \Closure $then = null, \Closure $else = null ) : self
```

* @param **\Closure&#124;null** `$then` Function with (map, condition) parameter (optional)
* @param **\Closure&#124;null** `$else` Function with (map, condition) parameter (optional)
* @return **self<int&#124;string,mixed>** New map for fluid interface

If callbacks for "then" and/or "else" are passed, these callbacks will be
executed and their returned value is passed back within a Map object. In
case no "then" or "else" closure is given, the method will return the same
map object.

**Examples:**

```php
Map::from( [] )->ifEmpty( function( $map ) {
    $map->push( 'a' );
} );
// ['a']

Map::from( ['a'] )->ifEmpty( null, function( $map ) {
    return $map->push( 'b' );
} );
// ['a', 'b']
```

Since PHP 7.4, you can also pass arrow function like `fn($map) => $map->has('c')`
(a short form for anonymous closures) as parameters. The automatically have access
to previously defined variables but can not modify them. Also, they can not have
a void return type and must/will always return something. Details about
[PHP arrow functions](https://www.php.net/manual/en/functions.arrow.php)

**See also:**

* [if()](#if) - Executes callbacks depending on the condition
* [ifAny()](#ifany) - Executes callbacks depending if the map contains elements or not


### implements()

Tests if all entries in the map are objects implementing the given interface.

```php
public function implements( string $interface, $throw = false ) : bool
```

* @param **string** `$interface` Name of the interface that must be implemented
* @param **\Throwable&#124;bool** `$throw` Passing TRUE or an exception name will throw the exception instead of returning FALSE
* @return **bool** TRUE if all entries implement the interface or FALSE if at least one doesn't
* @throws **\UnexpectedValueException&#124;\Throwable** If one entry doesn't implement the interface

**Examples:**

```php
Map::from( [new Map(), new Map()] )->implements( '\Countable' );
// true

Map::from( [new Map(), new \stdClass()] )->implements( '\Countable' );
// false

Map::from( [new Map(), 123] )->implements( '\Countable' );
// false

Map::from( [new Map(), 123] )->implements( '\Countable', true );
// throws \UnexpectedValueException

Map::from( [new Map(), 123] )->implements( '\Countable', '\RuntimeException' );
// throws \RuntimeException
```


### in()

Tests if the passed element or elements are part of the map.

```php
public function in( $element, bool $strict = false ) : bool
```

* @param **mixed&#124;array** `$element` Element or elements to search for in the map
* @param **bool** `$strict` TRUE to check the type too, using FALSE '1' and 1 will be the same
* @return **bool** TRUE if all elements are available in map, FALSE if not

**Examples:**

```php
Map::from( ['a', 'b'] )->in( 'a' );
// true

Map::from( ['a', 'b'] )->in( ['a', 'b'] );
// true

Map::from( ['a', 'b'] )->in( 'x' );
// false

Map::from( ['a', 'b'] )->in( ['a', 'x'] );
// false

Map::from( ['1', '2'] )->in( 2, true );
// false
```

**See also:**

* [compare()](#compare) - Compares the value against all map elements
* [contains()](#contains) - Tests if an item exists in the map
* [includes()](#includes) - Tests if element is included
* [none()](#none) - Tests if none of the elements are part of the map


### includes()

Tests if the passed element or elements are part of the map (alias).

```php
public function includes( $element, bool $strict = false ) : bool
```

* @param **mixed&#124;array** `$element` Element or elements to search for in the map
* @param **bool** `$strict` TRUE to check the type too, using FALSE '1' and 1 will be the same
* @return **bool** TRUE if all elements are available in map, FALSE if not

This method is an alias for [in()](#in). For performance reasons, `in()` should be preferred
because it uses one method call less than `includes()`.

**See also:**

* [compare()](#compare) - Compares the value against all map elements
* [contains()](#contains) - Tests if an item exists in the map
* [in()](#in) - Tests if element is included
* [none()](#none) - Tests if none of the elements are part of the map


### index()

Returns the numerical index of the given key.

```php
public function index( $value ) : ?int
```

* @param **\Closure&#124;string&#124;int** `$value` Key to search for or function with (key) parameters return TRUE if key is found
* @return **int&#124;null** Position of the found value (zero based) or NULL if not found

**Examples:**

```php
Map::from( [4 => 'a', 8 => 'b'] )->index( '8' );
// 1

Map::from( [4 => 'a', 8 => 'b'] )->index( function( $key ) {
    return $key == '8';
} );
// 1
```

Both examples will return "1" because the value "b" is at the second position
and the returned index is zero based so the first item has the index "0".

**See also:**

* [at()](#at) - Returns the value at the given position
* [pos()](#pos) - Returns the numerical index of the value


### insertAfter()

Inserts the value or values after the given element.

```php
public function insertAfter( $element, $value ) : self
```

* @param **mixed** `$element` Element after the value is inserted
* @param **mixed** `$value` Element or list of elements to insert
* @return **self&#60;int&#124;string,mixed&#62;** Updated map for fluid interface

Numerical array indexes are not preserved.

**Examples:**

```php
Map::from( ['a' => 'foo', 'b' => 'bar'] )->insertAfter( 'foo', 'baz' );
// ['a' => 'foo', 0 => 'baz', 'b' => 'bar']

Map::from( ['foo', 'bar'] )->insertAfter( 'foo', ['baz', 'boo'] );
// ['foo', 'baz', 'boo', 'bar']

Map::from( ['foo', 'bar'] )->insertAfter( null, 'baz' );
// ['foo', 'bar', 'baz']
```

**See also:**

* [insertAt()](#insertat) - Inserts the item at the given position in the map
* [insertBefore()](#insertbefore) - Inserts the value or values before the given element


### insertAt()

Inserts the item at the given position in the map.

```php
public function insertAt( int $pos, $element, $key = null ) : self
```

* @param **int** `$pos` Position the element it should be inserted at
* @param **mixed** `$element` Element to be inserted
* @param **mixed&#124;null** `$key` Element key or NULL to assign an integer key automatically
* @return **self&#60;int&#124;string,mixed&#62;** Updated map for fluid interface

**Examples:**

```php
Map::from( ['a' => 'foo', 'b' => 'bar'] )->insertAt( 0, 'baz' );
// [0 => 'baz', 'a' => 'foo', 'b' => 'bar']

Map::from( ['a' => 'foo', 'b' => 'bar'] )->insertAt( 1, 'baz', 'c' );
// ['a' => 'foo', 'c' => 'baz', 'b' => 'bar']

Map::from( ['a' => 'foo', 'b' => 'bar'] )->insertAt( 5, 'baz' );
// ['a' => 'foo', 'b' => 'bar', 'c' => 'baz']

Map::from( ['a' => 'foo', 'b' => 'bar'] )->insertAt( -1, 'baz', 'c' );
// ['a' => 'foo', 'c' => 'baz', 'b' => 'bar']
```

**See also:**

* [insertAfter()](#insertafter) - Inserts the value or values after the given element
* [insertBefore()](#insertbefore) - Inserts the value or values before the given element


### insertBefore()

Inserts the value or values before the given element.

```php
public function insertBefore( $element, $value ) : self
```

* @param **mixed** `$element` Element before the value is inserted
* @param **mixed** `$value` Element or list of elements to insert
* @return **self&#60;int&#124;string,mixed&#62;** Updated map for fluid interface

Numerical array indexes are not preserved.

**Examples:**

```php
Map::from( ['a' => 'foo', 'b' => 'bar'] )->insertBefore( 'bar', 'baz' );
// ['a' => 'foo', 0 => 'baz', 'b' => 'bar']

Map::from( ['foo', 'bar'] )->insertBefore( 'bar', ['baz', 'boo'] );
// ['foo', 'baz', 'boo', 'bar']

Map::from( ['foo', 'bar'] )->insertBefore( null, 'baz' );
// ['foo', 'bar', 'baz']
```

**See also:**

* [insertAfter()](#insertafter) - Inserts the value or values after the given element
* [insertAt()](#insertat) - Inserts the item at the given position in the map


### inString()

Tests if the passed value or value are part of the strings in the map.

This method is deprecated in favor of the multi-byte aware [strContains()](#strcontains) method.

```php
public function inString( $value, bool $case = true ) : bool
```

* @param **array&#124;string** `$value` Value or values to compare the map elements, will be casted to string type
* @param **bool** `$case` TRUE if comparison is case sensitive, FALSE to ignore upper/lower case
* @return **bool** TRUE If at least one element matches, FALSE if value is not in any string of the map

All scalar values (bool, float, int and string) are casted to string values before
comparing to the given value. Non-scalar values in the map are ignored.

**Examples:**

```php
Map::from( ['abc'] )->inString( 'c' );
// true ('abc' contains 'c')

Map::from( ['abc'] )->inString( 'bc' );
// true ('abc' contains 'bc')

Map::from( [12345] )->inString( '23' );
// true ('12345' contains '23')

Map::from( [123.4] )->inString( 23.4 );
// true ('123.4' contains '23.4')

Map::from( [12345] )->inString( false );
// true ('12345' contains '')

Map::from( [12345] )->inString( true );
// true ('12345' contains '1')

Map::from( [false] )->inString( false );
// true  ('' contains '')

Map::from( ['abc'] )->inString( '' );
// true ('abc' contains '')

Map::from( [''] )->inString( false );
// true ('' contains '')

Map::from( ['abc'] )->inString( 'BC', false );
// true ('abc' contains 'BC' when case-insentive)

Map::from( ['abc', 'def'] )->inString( ['de', 'xy'] );
// true ('def' contains 'de')

Map::from( ['abc', 'def'] )->inString( ['E', 'x'] );
// false (doesn't contain "E" when case sensitive)

Map::from( ['abc', 'def'] )->inString( 'E' );
// false (doesn't contain "E" when case sensitive)

Map::from( [23456] )->inString( true );
// false ('23456' doesn't contain '1')

Map::from( [false] )->inString( 0 );
// false ('' doesn't contain '0')
```

**See also:**

* [strContains()](#strcontains) - Tests if at least one of the passed strings is part of at least one entry
* [strContainsAll()](#strcontainsall) - Tests if all of the entries contains one of the passed strings


### int()

Returns an element by key and casts it to integer if possible.

```php
public function int( $key, $default = 0 ) : int
```

* @param **int&#124;string** `$key` Key or path to the requested item
* @param **mixed** `$default` Default value if key isn't found (will be casted to int)
* @return **int** Value from map or default value

This does also work to map values from multi-dimensional arrays by passing the keys
of the arrays separated by the delimiter ("/" by default), e.g. `key1/key2/key3`
to get `val` from `['key1' => ['key2' => ['key3' => 'val']]]`. The same applies to
public properties of objects or objects implementing `__isset()` and `__get()` methods.

**Examples:**

```php
Map::from( ['a' => true] )->int( 'a' );
// 1

Map::from( ['a' => '1'] )->int( 'a' );
// 1 (casted to integer)

Map::from( ['a' => 1.1] )->int( 'a' );
// 1 (casted to integer)

Map::from( ['a' => '10'] )->int( 'a' );
// 10 (casted to integer)

Map::from( ['a' => ['b' => ['c' => 1]]] )->int( 'a/b/c' );
// 1

Map::from( [] )->int( 'c', function() { return rand( 1, 1 ); } );
// 1

Map::from( [] )->int( 'a', 1 );
// 1 (default value used)

Map::from( [] )->int( 'a' );
// 0

Map::from( ['b' => ''] )->int( 'b' );
// 0 (casted to integer)

Map::from( ['a' => 'abc'] )->int( 'a' );
// 0 (casted to integer)

Map::from( ['b' => null] )->int( 'b' );
// 0 (null is not scalar)

Map::from( ['b' => [true]] )->int( 'b' );
// 0 (arrays are not scalar)

Map::from( ['b' => '#resource'] )->int( 'b' );
// 0 (resources are not scalar)

Map::from( ['b' => new \stdClass] )->int( 'b' );
// 0 (objects are not scalar)

Map::from( [] )->int( 'c', new \Exception( 'error' ) );
// throws exception
```

**See also:**

* [bool()](#bool) - Returns an element by key and casts it to boolean if possible
* [cast()](#cast) - Casts all entries to the passed type
* [get()](#get) - Returns an element from the map by key
* [float()](#float) - Returns an element by key and casts it to float if possible
* [string()](#string) - Returns an element by key and casts it to string if possible


### intersect()

Returns all values in a new map that are available in both, the map and the given elements.

```php
public function intersect( iterable $elements, callable $callback = null ) : self
```

* @param **iterable&#60;int&#124;string,mixed&#62;** `$elements` List of elements
* @param **callable&#124;null** `$callback` Function with (valueA, valueB) parameters and returns -1 (<), 0 (=) and 1 (>)
* @return **self&#60;int&#124;string,mixed&#62;** New map

The keys are preserved using this method.

**Examples:**

```php
Map::from( ['a' => 'foo', 'b' => 'bar'] )->intersect( ['bar'] );
// ['b' => 'bar']
```

If a callback is passed, the given function will be used to compare the values.
The function must accept two parameters (vaA, valB) and must return
-1 if value A is smaller than value B, 0 if both are equal and 1 if value A is
greater than value B. Both, a method name and an anonymous function can be passed:

```php
Map::from( [0 => 'a'] )->intersect( [0 => 'A'], 'strcasecmp' );
// ['a']

Map::from( ['b' => 'a'] )->intersect( ['B' => 'A'], 'strcasecmp' );
// ['a']

Map::from( ['b' => 'a'] )->intersect( ['c' => 'A'], function( $valA, $valB ) {
    return strtolower( $valA ) <=> strtolower( $valB );
} );
// ['a']
```

**See also:**

* [intersectAssoc()](#intersectassoc) - Returns all values in a new map that are available in both, the map and the given elements while comparing the keys too
* [intersectKeys()](#intersectkeys) - Returns all values in a new map that are available in both, the map and the given elements by comparing the keys only


### intersectAssoc()

Returns all values in a new map that are available in both, the map and the given elements while comparing the keys too.

```php
public function intersectAssoc( iterable $elements, callable $callback = null ) : self
```

* @param **iterable&#60;int&#124;string,mixed&#62;** `$elements` List of elements
* @param **callable&#124;null** `$callback` Function with (valueA, valueB) parameters and returns -1 (<), 0 (=) and 1 (>)
* @return **self&#60;int&#124;string,mixed&#62;** New map

The keys are preserved using this method.

**Examples:**

```php
Map::from( ['a' => 'foo', 'b' => 'bar'] )->intersectAssoc( new Map( ['foo', 'b' => 'bar'] ) );
// ['a' => 'foo']
```

If a callback is passed, the given function will be used to compare the values.
The function must accept two parameters (valA, valB) and must return
-1 if value A is smaller than value B, 0 if both are equal and 1 if value A is
greater than value B. Both, a method name and an anonymous function can be passed:

```php
Map::from( [0 => 'a'] )->intersectAssoc( [0 => 'A'], 'strcasecmp' );
// [0 => 'a']

Map::from( ['b' => 'a'] )->intersectAssoc( ['B' => 'A'], 'strcasecmp' );
// ['b' => 'a']

Map::from( ['b' => 'a'] )->intersectAssoc( ['c' => 'A'], function( $valA, $valB ) {
    return strtolower( $valA ) <=> strtolower( $valB );
} );
// []
```

**See also:**

* [intersect()](#intersect) - Returns all values in a new map that are available in both, the map and the given elements
* [intersectKeys()](#intersectkeys) - Returns all values in a new map that are available in both, the map and the given elements by comparing the keys only


### intersectKeys()

Returns all values in a new map that are available in both, the map and the given elements by comparing the keys only.

```php
public function intersectKeys( iterable $elements, callable $callback = null ) : self
```

* @param **iterable&#60;int&#124;string,mixed&#62;** `$elements` List of elements
* @param **callable&#124;null** `$callback` Function with (keyA, keyB) parameters and returns -1 (<), 0 (=) and 1 (>)
* @return **self&#60;int&#124;string,mixed&#62;** New map

The keys are preserved using this method.

**Examples:**

```php
Map::from( ['a' => 'foo', 'b' => 'bar'] )->intersectKeys( new Map( ['foo', 'b' => 'baz'] ) );
// ['b' => 'bar']
```

If a callback is passed, the given function will be used to compare the keys.
The function must accept two parameters (key A and B) and must return
-1 if key A is smaller than key B, 0 if both are equal and 1 if key A is
greater than key B. Both, a method name and an anonymous function can be passed:

```php
Map::from( [0 => 'a'] )->intersectKeys( [0 => 'A'], 'strcasecmp' );
// [0 => 'a']

Map::from( ['b' => 'a'] )->intersectKeys( ['B' => 'X'], 'strcasecmp' );
// ['b' => 'a']

Map::from( ['b' => 'a'] )->intersectKeys( ['c' => 'a'], function( $keyA, $keyB ) {
    return strtolower( $keyA ) <=> strtolower( $keyB );
} );
// []
```

**See also:**

* [intersect()](#intersect) - Returns all values in a new map that are available in both, the map and the given elements
* [intersectAssoc()](#intersectassoc) - Returns all values in a new map that are available in both, the map and the given elements while comparing the keys too


### is()

Tests if the map consists of the same keys and values

```php
public function is( iterable $list, bool $strict = false ) : bool
```

* @param **iterable&#60;int&#124;string,mixed&#62;** `$list` List of key/value pairs to compare with
* @param **bool** `$strict` TRUE for comparing order of elements too, FALSE for key/values only
* @return **bool** TRUE if given list is equal, FALSE if not

**Examples:**

```php
Map::from( ['a', 'b'] )->is( ['b', 'a'] );
// true

Map::from( ['a', 'b'] )->is( ['b', 'a'], true );
// false

Map::from( [1, 2] )->is( ['1', '2'] );
// false
```

**See also:**

* [equals()](#equals) - Tests if the passed elements are equal to the elements in the map


### isEmpty()

Determines if the map is empty or not.

```php
public function isEmpty() : bool
```

* @return **bool** TRUE if map is empty, FALSE if not

The method is equivalent to [empty()](#empty).

**Examples:**

```php
Map::from( [] )->isEmpty();
// true

Map::from( ['a'] )-isEmpty();
// false
```

**See also:**

* [empty()](#empty) - Determines if the map is empty or not


### isList()

Checks if the map contains a list of subsequentially numbered keys.

```php
public function isList() : bool
```

* @return bool TRUE if the map is a list, FALSE if not

**Examples:**

```php
Map::from( [] )->isList();
// true

Map::from( [1, 3, 2] )->isList();
// true, keys are 0, 1 and 2

Map::from( [0 => 1, 1 => 2, 2 => 3] )->isList();
// true, keys are consecutive

Map::from( [1 => 1, 2 => 2, 3 => 3] )->isList();
// false, keys doesn't start with 0

Map::from( [0 => 1, 2 => 2, 3 => 3] )->isList();
// false, keys are not consecutive

Map::from( ['a' => 1, 1 => 2, 'c' => 3] )->isList();
// false, keys are not all numeric
```

**See also:**

* [isObject()](#isobject) - Determines if all entries are objects
* [isNumeric()](#isnumeric) - Determines if all entries are numeric values
* [isScalar()](#isscalar) - Determines if all entries are scalar values
* [isString()](#isstring) - Determines if all entries are string values


### isObject()

Determines if all entries are objects.

```php
public function isObject() : bool
```

* @return **bool** TRUE if all map entries are objects, FALSE if not

**Examples:**

```php
Map::from( [] )->isObject();
// true

Map::from( [new stdClass] )->isObject();
// true

Map::from( [1] )->isObject();
// false
```

**See also:**

* [isList()](#islist) - Checks if the map contains a list of subsequentially numbered keys
* [isNumeric()](#isnumeric) - Determines if all entries are numeric values
* [isScalar()](#isscalar) - Determines if all entries are scalar values
* [isString()](#isstring) - Determines if all entries are string values


### isNumeric()

Determines if all entries are numeric values.

```php
public function isNumeric() : bool
```

* @return **bool** TRUE if all map entries are numeric values, FALSE if not

**Examples:**

```php
Map::from( [] )->isNumeric();
// true

Map::from( [1] )->isNumeric();
// true

Map::from( [1.1] )->isNumeric();
// true

Map::from( [010] )->isNumeric();
// true

Map::from( [0x10] )->isNumeric();
// true

Map::from( [0b10] )->isNumeric();
// true

Map::from( ['010'] )->isNumeric();
// true

Map::from( ['10'] )->isNumeric();
// true

Map::from( ['10.1'] )->isNumeric();
// true

Map::from( [' 10 '] )->isNumeric();
// true

Map::from( ['10e2'] )->isNumeric();
// true

Map::from( ['0b10'] )->isNumeric();
// false

Map::from( ['0x10'] )->isNumeric();
// false

Map::from( ['null'] )->isNumeric();
// false

Map::from( [null] )->isNumeric();
// false

Map::from( [true] )->isNumeric();
// false

Map::from( [[]] )->isNumeric();
// false

Map::from( [''] )->isNumeric();
// false
```

**See also:**

* [isList()](#islist) - Checks if the map contains a list of subsequentially numbered keys
* [isObject()](#isobject) - Determines if all entries are objects
* [isScalar()](#isscalar) - Determines if all entries are scalar values
* [isString()](#isstring) - Determines if all entries are string values


### isScalar()

Determines if all entries are scalar values.

```php
public function isScalar() : bool
```

* @return **bool** TRUE if all map entries are scalar values, FALSE if not

**Examples:**

```php
Map::from( [] )->isScalar();
// true

Map::from( [1] )->isScalar();
// true

Map::from( [1.1] )->isScalar();
// true

Map::from( ['abc'] )->isScalar();
// true

Map::from( [true, false] )->isScalar();
// true

Map::from( [new stdClass] )->isScalar();
// false

Map::from( [resource] )->isScalar();
// false

Map::from( [null] )->isScalar();
// false

Map::from( [[1]] )->isScalar();
// false
```

**See also:**

* [isList()](#islist) - Checks if the map contains a list of subsequentially numbered keys
* [isObject()](#isobject) - Determines if all entries are objects
* [isNumeric()](#isnumeric) - Determines if all entries are numeric values
* [isString()](#isstring) - Determines if all entries are string values


### isString()

Determines if all entries are string values.

```php
public function isString() : bool
```

* @return **bool** TRUE if all map entries are string values, FALSE if not

**Examples:**

```php
Map::from( ['abc'] )->isString();
// true

Map::from( [] )->isString();
// true

Map::from( [1] )->isString();
// false

Map::from( [1.1] )->isString();
// false

Map::from( [true, false] )->isString();
// false

Map::from( [new stdClass] )->isString();
// false

Map::from( [resource] )->isString();
// false

Map::from( [null] )->isString();
// false

Map::from( [[1]] )->isString();
// false
```

**See also:**

* [isList()](#islist) - Checks if the map contains a list of subsequentially numbered keys
* [isObject()](#isobject) - Determines if all entries are objects
* [isNumeric()](#isnumeric) - Determines if all entries are numeric values
* [isScalar()](#isscalar) - Determines if all entries are scalar values


### join()

Concatenates the string representation of all elements.

```php
public function join( $glue = '' ) : string
```

* @param **string** `$glue` Character or string added between elements
* @return **string** String of concatenated map elements

Objects that implement `__toString()` does also work, otherwise (and in case
of arrays) a PHP notice is generated. NULL and FALSE values are treated as
empty strings.

**Examples:**

```php
Map::from( ['a', 'b', false] )->join();
// 'ab'

Map::from( ['a', 'b', null, false] )->join( '-' );
// 'a-b--'
```


### jsonSerialize()

Specifies the data which should be serialized to JSON by json_encode().

```php
public function jsonSerialize()
```

* @return **array&#60;int&#124;string,mixed&#62;** Data to serialize to JSON

**Examples:**

```php
json_encode( Map::from( ['a', 'b'] ) );
// ["a", "b"]

json_encode( Map::from( ['a' => 0, 'b' => 1] ) );
// {"a":0,"b":1}
```


### keys()

Returns the keys of the map elements in a new map object.

```php
public function keys() : self
```

* @return **self&#60;int&#124;string,mixed&#62;** New map

**Examples:**

```php
Map::from( ['a', 'b'] );
// [0, 1]

Map::from( ['a' => 0, 'b' => 1] );
// ['a', 'b']
```


### krsort()

Sorts the elements by their keys in reverse order.

```php
public function krsort( int $options = SORT_REGULAR ) : self
```

* @param **int** `$options` Sort options for `krsort()`
* @return **self&#60;int&#124;string,mixed&#62;** Updated map for fluid interface

The parameter modifies how the keys are compared. Possible values are:
- SORT_REGULAR : compare elements normally (don't change types)
- SORT_NUMERIC : compare elements numerically
- SORT_STRING : compare elements as strings
- SORT_LOCALE_STRING : compare elements as strings, based on the current locale or changed by `setlocale()`
- SORT_NATURAL : compare elements as strings using "natural ordering" like `natsort()`
- SORT_FLAG_CASE : use SORT_STRING&#124;SORT_FLAG_CASE and SORT_NATURAL&#124;SORT_FLAG_CASE to sort strings case-insensitively

The keys are preserved using this method and no new map is created.

**Examples:**

```php
Map::from( ['b' => 0, 'a' => 1] )->krsort();
// ['a' => 1, 'b' => 0]

Map::from( [1 => 'a', 0 => 'b'] )->krsort();
// [0 => 'b', 1 => 'a']
```

**See also:**

* [krsorted()](#krsorted) - Sorts a copy of the elements by their keys in reverse order


### krsorted()

Sorts a copy of the elements by their keys in reverse order.

```php
public function krsorted( int $options = SORT_REGULAR ) : self
```

* @param **int** `$options` Sort options for `krsort()`
* @return **self&#60;int&#124;string,mixed&#62;** New map

The parameter modifies how the keys are compared. Possible values are:
- SORT_REGULAR : compare elements normally (don't change types)
- SORT_NUMERIC : compare elements numerically
- SORT_STRING : compare elements as strings
- SORT_LOCALE_STRING : compare elements as strings, based on the current locale or changed by `setlocale()`
- SORT_NATURAL : compare elements as strings using "natural ordering" like `natsort()`
- SORT_FLAG_CASE : use SORT_STRING&#124;SORT_FLAG_CASE and SORT_NATURAL&#124;SORT_FLAG_CASE to sort strings case-insensitively

The keys are preserved using this method and a new map is created.

**Examples:**

```php
Map::from( ['b' => 0, 'a' => 1] )->krsorted();
// ['a' => 1, 'b' => 0]

Map::from( [1 => 'a', 0 => 'b'] )->krsorted();
// [0 => 'b', 1 => 'a']
```

**See also:**

* [krsort()](#krsort) - Sorts the elements by their keys in reverse order


### krsorted()

Sorts a copy of the elements by their keys in reverse order.

```php
public function krsorted( int $options = SORT_REGULAR ) : self
```

* @param **int** `$options` Sort options for `krsort()`
* @return **self&#60;int&#124;string,mixed&#62;** Updated map for fluid interface

The parameter modifies how the keys are compared. Possible values are:
- SORT_REGULAR : compare elements normally (don't change types)
- SORT_NUMERIC : compare elements numerically
- SORT_STRING : compare elements as strings
- SORT_LOCALE_STRING : compare elements as strings, based on the current locale or changed by `setlocale()`
- SORT_NATURAL : compare elements as strings using "natural ordering" like `natsort()`
- SORT_FLAG_CASE : use SORT_STRING&#124;SORT_FLAG_CASE and SORT_NATURAL&#124;SORT_FLAG_CASE to sort strings case-insensitively

The keys are preserved using this method and a new map is created.

**Examples:**

```php
Map::from( ['b' => 0, 'a' => 1] )->krsorted();
// ['a' => 1, 'b' => 0]

Map::from( [1 => 'a', 0 => 'b'] )->krsorted();
// [0 => 'b', 1 => 'a']
```


### ksort()

Sorts the elements by their keys.

```php
public function ksort( int $options = SORT_REGULAR ) : self
```

* @param **int** `$options` Sort options for `ksort()`
* @return **self&#60;int&#124;string,mixed&#62;** Updated map for fluid interface

The parameter modifies how the keys are compared. Possible values are:
- SORT_REGULAR : compare elements normally (don't change types)
- SORT_NUMERIC : compare elements numerically
- SORT_STRING : compare elements as strings
- SORT_LOCALE_STRING : compare elements as strings, based on the current locale or changed by `setlocale()`
- SORT_NATURAL : compare elements as strings using "natural ordering" like `natsort()`
- SORT_FLAG_CASE : use SORT_STRING&#124;SORT_FLAG_CASE and SORT_NATURAL&#124;SORT_FLAG_CASE to sort strings case-insensitively

The keys are preserved using this method and no new map is created.

**Examples:**

```php
Map::from( ['b' => 0, 'a' => 1] )->ksort();
// ['a' => 1, 'b' => 0]

Map::from( [1 => 'a', 0 => 'b'] )->ksort();
// [0 => 'b', 1 => 'a']
```


### ksorted()

Sorts a copy of the elements by their keys.

```php
public function ksorted( int $options = SORT_REGULAR ) : self
```

* @param **int** `$options` Sort options for `ksort()`
* @return **self&#60;int&#124;string,mixed&#62;** New map

The parameter modifies how the keys are compared. Possible values are:
- SORT_REGULAR : compare elements normally (don't change types)
- SORT_NUMERIC : compare elements numerically
- SORT_STRING : compare elements as strings
- SORT_LOCALE_STRING : compare elements as strings, based on the current locale or changed by `setlocale()`
- SORT_NATURAL : compare elements as strings using "natural ordering" like `natsort()`
- SORT_FLAG_CASE : use SORT_STRING&#124;SORT_FLAG_CASE and SORT_NATURAL&#124;SORT_FLAG_CASE to sort strings case-insensitively

The keys are preserved using this method and a new map is created.

**Examples:**

```php
Map::from( ['b' => 0, 'a' => 1] )->ksorted();
// ['a' => 1, 'b' => 0]

Map::from( [1 => 'a', 0 => 'b'] )->ksorted();
// [0 => 'b', 1 => 'a']
```


### last()

Returns the last element from the map.

```php
public function last( $default = null )
```

* @param **mixed** `$default` Default value, closure or exception if the map contains no elements
* @return **mixed** Last value of map, (generated) default value or an exception

Using this method doesn't affect the internal array pointer.

**Examples:**

```php
Map::from( ['a', 'b'] )->last();
// 'b'

Map::from( [] )->last( 'x' );
// 'x'

Map::from( [] )->last( new \Exception( 'error' ) );
// throws \Exception

Map::from( [] )->last( function() { return rand(); } );
// random integer
```

**See also:**

<<<<<<< HEAD
=======
* [first()](#first) - Returns the first element from the map
* [firstKey()](#firstkey) - Returns the key of the first element from the map
>>>>>>> 4a6d59a9
* [lastKey()](#lastkey) - Returns the key of the last element from the map


### lastKey()

Returns the key of the last element from the map.

```php
public function lastKey( $default = null )
```

* @param **mixed** `$default` Default value, closure or exception if the map contains no elements
* @return **mixed** Last key of map, (generated) default value or an exception

Using this method doesn't affect the internal array pointer.

**Examples:**

```php
Map::from( ['a' => 1, 'b' => 2] )->lastKey();
// 'b'

Map::from( [] )->lastKey( 'x' );
// 'x'

Map::from( [] )->lastKey( new \Exception( 'error' ) );
// throws \Exception

Map::from( [] )->lastKey( function() { return rand(); } );
// random integer
```

**See also:**

* [first()](#first) - Returns the first element from the map
* [firstKey()](#firstkey) - Returns the key of the first element from the map
* [last()](#last) - Returns the last element from the map


### ltrim()

Removes the passed characters from the left of all strings.

```php
public function ltrim( string $chars = " \n\r\t\v\x00" ) : self
```

* @param **string** `$chars` List of characters to trim
* @return **self&#60;int&#124;string,mixed&#62;** Updated map for fluid interface

**Examples:**

```php
Map::from( [" abc\n", "\tcde\r\n"] )->ltrim();
// ["abc\n", "cde\r\n"]

Map::from( ["a b c", "cbxa"] )->ltrim( 'abc' );
// [" b c", "xa"]
```

**See also:**

* [ltrim()](#ltrim) - Removes the passed characters from the left of all strings
* [rtrim()](#rtrim) - Removes the passed characters from the right of all strings
* [trim()](#trim) - Removes the passed characters from the left/right of all strings


### map()

Maps new values to the existing keys using the passed function and returns a new map for the result.

```php
public function map( callable $callback ) : self
```

* @param **callable** `$callback` Function with (value, key) parameters and returns computed result
* @return **self&#60;int&#124;string,mixed&#62;** New map with the original keys and the computed values

The keys are preserved using this method.

**Examples:**

```php
Map::from( ['a' => 2, 'b' => 4] )->map( function( $value, $key ) {
    return $value * 2;
} );
// ['a' => 4, 'b' => 8]
```

**See also:**

* [col()](#col) - Returns the values of a single column/property from an array of arrays or list of elements in a new map
* [pluck()](#pluck) - Creates a key/value mapping (alias)
* [rekey()](#pluck) - Changes the keys according to the passed function


### max()

Returns the maximum value of all elements.

```php
public function max( $col = null )
```

* @param **Closure&#124;string&#124;null** `$col` Closure, key in the nested array or object to check for
* @return **mixed** Maximum value or NULL if there are no elements in the map

NULL values are removed before the comparison. If there are no values or all
values are NULL, NULL is returned.

This does also work to map values from multi-dimensional arrays by passing the keys
of the arrays separated by the delimiter ("/" by default), e.g. `key1/key2/key3`
to get `val` from `['key1' => ['key2' => ['key3' => 'val']]]`. The same applies to
public properties of objects or objects implementing `__isset()` and `__get()` methods.

Be careful comparing elements of different types because this can have
unpredictable results due to the [PHP comparison rules](https://www.php.net/manual/en/language.operators.comparison.php)

**Examples:**

```php
Map::from( [1, 3, 2, 5, 4] )->max();
// 5

Map::from( ['bar', 'foo', 'baz'] )->max();
// 'foo'

Map::from( [['p' => 30], ['p' => 50], ['p' => 10]] )->max( 'p' );
// 50

Map::from( [['i' => ['p' => 30]], ['i' => ['p' => 50]]] )->max( 'i/p' );
// 50

Map::from( [['i' => ['p' => 30]], ['i' => ['p' => 50]]] )->max( fn( $val, $key ) => $val['i']['p'] ?? null )
// 50

Map::from( [50, 10, 30] )->max( fn( $val, $key ) => $key > 0 ? $val : null )
// 30
```

**See also:**

* [avg()](#avg) - Returns the average of all integer and float values in the map
* [count()](#count) - Returns the total number of elements
* [min()](#min) - Returns the minium value of all elements
* [percentage()](#percentage) - Returns the percentage of all elements passing the test
* [sum()](#sum) - Returns the sum of all values in the map


### merge()

Merges the map with the given elements without returning a new map.

```php
public function merge( iterable $elements, bool $recursive = false ) : self
```

* @param **iterable&#60;int&#124;string,mixed&#62;** `$elements` List of elements
* @param **bool** `$recursive` TRUE to merge nested arrays too, FALSE for first level elements only
* @return **self&#60;int&#124;string,mixed&#62;** Updated map for fluid interface

Elements with the same non-numeric keys will be overwritten, elements with the
same numeric keys will be added.

The method is similar to [replace()](#replace) but doesn't replace elements with the same
numeric keys. If you want to be sure that all passed elements are added without
replacing existing ones, use [concat()](#concat) instead.

The keys are preserved using this method.

**Examples:**

```php
Map::from( ['a', 'b'] )->merge( ['b', 'c'] );
// ['a', 'b', 'b', 'c']

Map::from( ['a' => 1, 'b' => 2] )->merge( ['b' => 4, 'c' => 6] );
// ['a' => 1, 'b' => 4, 'c' => 6]

Map::from( ['a' => 1, 'b' => 2] )->merge( ['b' => 4, 'c' => 6], true );
// ['a' => 1, 'b' => [2, 4], 'c' => 6]
```

**See also:**

* [concat()](#combine) - Adds all elements with new keys
* [union()](#union) - Builds a union of the elements and the given elements without returning a new map


### method()

Registers a custom method or returns the existing one.

```php
public static function method( string $method, \Closure $fcn = null ) : ?\Closure
```

* @param **string** `$method` Method name
* @param **\Closure&#124;null** `$fcn` Anonymous function or NULL to return the closure if available
* @return **\Closure&#124;null** Registered anonymous function or NULL if none has been registered

The registed method has access to the class properties if called non-static.

**Examples:**

```php
Map::method( 'foo', function( $arg1, $arg2 ) {
    return array_merge( $this->elements, [$arg1, $arg2] );
} );

Map::method( 'foo' );
// registered closure

Map::method( 'foo2' );
// NULL

Map::from( ['bar'] )->foo( 'foo', 'baz' );
// ['bar', 'foo', 'baz']



Map::foo( 'foo', 'baz' );
// error because `$this->elements` isn't available
```

Static calls can't access `$this->elements` but can operate on the parameter values:

```php
Map::method( 'bar', function( $arg1, $arg2 ) {
    return new static( [$arg1, $arg2] );
} );

Map::foo( 'foo', 'baz' );
// ['foo', 'baz']
```


### min()

Returns the minimum value of all elements.

```php
public function min( $col = null )
```

* @param **Closure&#124;string&#124;null** `$col` Closure, key in the nested array or object to check for
* @return **mixed** Minimum value or NULL if there are no elements in the map

NULL values are removed before the comparison. If there are no values or all
values are NULL, NULL is returned.

This does also work to map values from multi-dimensional arrays by passing the keys
of the arrays separated by the delimiter ("/" by default), e.g. `key1/key2/key3`
to get `val` from `['key1' => ['key2' => ['key3' => 'val']]]`. The same applies to
public properties of objects or objects implementing `__isset()` and `__get()` methods.

Be careful comparing elements of different types because this can have
unpredictable results due to the [PHP comparison rules](https://www.php.net/manual/en/language.operators.comparison.php)

**Examples:**

```php
Map::from( [2, 3, 1, 5, 4] )->min();
// 1

Map::from( ['baz', 'foo', 'bar'] )->min();
// 'bar'

Map::from( [['p' => 30], ['p' => 50], ['p' => 10]] )->min( 'p' );
// 10

Map::from( [['i' => ['p' => 30]], ['i' => ['p' => 50]]] )->min( 'i/p' );
// 30

Map::from( [['i' => ['p' => 30]], ['i' => ['p' => 50]]] )->min( fn( $val, $key ) => $val['i']['p'] ?? null )
// 30

Map::from( [10, 50, 30] )->min( fn( $val, $key ) => $key > 0 ? $val : null )
// 30
```

**See also:**

* [avg()](#avg) - Returns the average of all integer and float values in the map
* [count()](#count) - Returns the total number of elements
* [max()](#max) - Returns the maximum value of all elements
* [percentage()](#percentage) - Returns the percentage of all elements passing the test
* [sum()](#sum) - Returns the sum of all values in the map


### none()

Tests if none of the elements are part of the map.

```php
public function none( $element, bool $strict = false ) : bool
```

* @param **mixed&#124;array** `$element` Element or elements to search for in the map
* @param **bool** `$strict` TRUE to check the type too, using FALSE '1' and 1 will be the same
* @return **bool** TRUE if none of the elements is part of the map, FALSE if at least one is

**Examples:**

```php
Map::from( ['a', 'b'] )->none( 'x' );
// true

Map::from( ['1', '2'] )->none( 2, true );
// true

Map::from( ['a', 'b'] )->none( 'a' );
// false

Map::from( ['a', 'b'] )->none( ['a', 'b'] );
// false

Map::from( ['a', 'b'] )->none( ['a', 'x'] );
// false
```

**See also:**

* [contains()](#contains) - Tests if an item exists in the map
* [includes()](#includes) - Tests if element is included
* [in()](#in) - Tests if element is included


### nth()

Returns every nth element from the map.

```php
public function nth( int $step, int $offset = 0 ) : self
```

* @param **int** `$step` Step width
* @param **int** `$offset` Number of element to start from (0-based)
* @return **self&#60;int&#124;string,mixed&#62;** New map

**Examples:**

```php
Map::from( ['a', 'b', 'c', 'd', 'e', 'f'] )->nth( 2 );
// ['a', 'c', 'e']

Map::from( ['a', 'b', 'c', 'd', 'e', 'f'] )->nth( 2, 1 );
// ['b', 'd', 'f']
```


### offsetExists()

Determines if an element exists at an offset.

```php
public function offsetExists( $key )
```

* @param **int&#124;string** `$key` Key to check for
* @return **bool** TRUE if key exists, FALSE if not

**Examples:**

```php
$map = Map::from( ['a' => 1, 'b' => 3, 'c' => null] );

isset( $map['b'] );
// true

isset( $map['c'] );
// false

isset( $map['d'] );
// false
```

**See also:**

* [offsetGet()](#offsetget) - Returns an element at a given offset
* [offsetSet()](#offsetset) - Sets the element at a given offset
* [offsetUnset()](#offsetunset) - Unsets the element at a given offset


### offsetGet()

Returns an element at a given offset.

```php
public function offsetGet( $key )
```

* @param **int&#124;string** `$key` Key to return the element for
* @return **mixed** Value associated to the given key

**Examples:**

```php
$map = Map::from( ['a' => 1, 'b' => 3] );

$map['b'];
// 3
```

**See also:**

* [offsetExists()](#offsetexists) - Determines if an element exists at an offset.
* [offsetSet()](#offsetset) - Sets the element at a given offset
* [offsetUnset()](#offsetunset) - Unsets the element at a given offset


### offsetSet()

Sets the element at a given offset.

```php
public function offsetSet( $key, $value )
```

* @param **int&#124;string&#124;null** `$key` Key to set the element for or NULL to append value
* @param **mixed** `$value` New value set for the key

**Examples:**

```php
$map = Map::from( ['a' => 1] );

$map['b'] = 2;
// ['a' => 1, 'b' => 2]

$map[0] = 4;
// ['a' => 1, 'b' => 2, 0 => 4]
```

**See also:**

* [offsetExists()](#offsetexists) - Determines if an element exists at an offset.
* [offsetGet()](#offsetget) - Returns an element at a given offset
* [offsetUnset()](#offsetunset) - Unsets the element at a given offset


### offsetUnset()

Unsets the element at a given offset.

```php
public function offsetUnset( $key )
```

* @param **int&#124;string** `$key` Key for unsetting the item

**Examples:**

```php
$map = Map::from( ['a' => 1] );

unset( $map['a'] );
// []
```

**See also:**

* [offsetExists()](#offsetexists) - Determines if an element exists at an offset.
* [offsetGet()](#offsetget) - Returns an element at a given offset
* [offsetSet()](#offsetset) - Sets the element at a given offset


### only()

Returns a new map with only those elements specified by the given keys.

```php
public function only( $keys ) : self
```

* @param **iterable&#60;mixed&#62;&#124;array&#60;mixed&#62;&#124;string&#124;int** `$keys` Keys of the elements that should be returned
* @return **self&#60;int&#124;string,mixed&#62;** New map with only the elements specified by the keys

The keys are preserved using this method.

**Examples:**

```php
Map::from( ['a' => 1, 0 => 'b'] )->only( 'a' );
// ['a' => 1]

Map::from( ['a' => 1, 0 => 'b', 1 => 'c'] )->only( [0, 1] );
// [0 => 'b', 1 => 'c']
```

**See also:**

* [clear()](#clear) - Removes all elements from the current map
* [except()](#except) - Returns a new map without the passed element keys
* [reject()](#reject) - Removes all matched elements
* [remove()](#remove) - Removes an element by key


### order()

Returns a new map with elements ordered by the passed keys.

```php
public function order( iterable $keys ) : self
```

* @param **iterable&#60;mixed&#62;** `$keys` Keys of the elements in the required order
* @return **self&#60;int&#124;string,mixed&#62;** New map with elements ordered by the passed keys

The keys are preserved using this method.

**Examples:**

```php
Map::from( ['a' => 1, 1 => 'c', 0 => 'b'] )->order( [0, 1, 'a'] );
// [0 => 'b', 1 => 'c', 'a' => 1]

Map::from( ['a' => 1, 1 => 'c', 0 => 'b'] )->order( [0, 1, 2] );
// [0 => 'b', 1 => 'c', 2 => null]

Map::from( ['a' => 1, 1 => 'c', 0 => 'b'] )->order( [0, 1] );
// [0 => 'b', 1 => 'c']
```


### pad()

Fill up to the specified length with the given value

```php
public function pad( int $size, $value = null ) : self
```

* @param **int** `$size` Total number of elements that should be in the list
* @param **mixed** `$value` Value to fill up with if the map length is smaller than the given size
* @return **self&#60;int&#124;string,mixed&#62;** Updated map for fluid interface

In case the given number is smaller than the number of element that are
already in the list, the map is unchanged. If the size is positive, the
new elements are padded on the right, if it's negative then the elements
are padded on the left.

Associative keys are preserved, numerical keys are replaced and numerical
keys are used for the new elements.

**Examples:**

```php
Map::from( [1, 2, 3] )->pad( 5 );
// [1, 2, 3, null, null]

Map::from( [1, 2, 3] )->pad( -5 );
// [null, null, 1, 2, 3]

Map::from( [1, 2, 3] )->pad( 5, '0' );
// [1, 2, 3, '0', '0']

Map::from( [1, 2, 3] )->pad( 2 );
// [1, 2, 3]

Map::from( [10 => 1, 20 => 2] )->pad( 3 );
// [0 => 1, 1 => 2, 2 => null]

Map::from( ['a' => 1, 'b' => 2] )->pad( 3, 3 );
// ['a' => 1, 'b' => 2, 0 => 3]
```


### partition()

Breaks the list of elements into the given number of groups.

```php
public function partition( $num ) : self
```

* @param **\Closure&#124;int** `$number` Function with (value, index) as arguments returning the bucket key or number of groups
* @return **self&#60;int&#124;string,mixed&#62;** New map

The keys of the original map are preserved in the returned map.

**Examples:**

```php
Map::from( [1, 2, 3, 4, 5] )->partition( 3 );
// [[0 => 1, 1 => 2], [2 => 3, 3 => 4], [4 => 5]]

Map::from( [1, 2, 3, 4, 5] )->partition( function( $val, $idx ) {
	return $idx % 3;
} );
// [0 => [0 => 1, 3 => 4], 1 => [1 => 2, 4 => 5], 2 => [2 => 3]]
```

**See also:**

* [chunk()](#chunk) - Chunks the map into arrays with the given number of elements


### percentage()

Returns the percentage of all elements passing the test in the map.

```php
public function percentage( \Closure $fcn, int $precision = 2 ) : float
```

* @param **\Closure** `$fcn` Closure to filter the values in the nested array or object to compute the percentage
* @param **int** `$precision` Number of decimal digits use by the result value
* @return **float** Percentage of all elements passing the test in the map

**Examples:**

```php
Map::from( [30, 50, 10] )->percentage( fn( $val, $key ) => $val < 50 );
// 66.67

Map::from( [] )->percentage( fn( $val, $key ) => true );
// 0.0

Map::from( [30, 50, 10] )->percentage( fn( $val, $key ) => $val > 100 );
// 0.0

Map::from( [30, 50, 10] )->percentage( fn( $val, $key ) => $val > 30, 3 );
// 33.333

Map::from( [30, 50, 10] )->percentage( fn( $val, $key ) => $val > 30, 0 );
// 33.0

Map::from( [30, 50, 10] )->percentage( fn( $val, $key ) => $val < 50, -1 );
// 70.0
```

**See also:**

* [avg()](#avg) - Returns the average of all integer and float values in the map
* [count()](#count) - Returns the total number of elements
* [max()](#max) - Returns the maximum value of all elements
* [min()](#min) - Returns the minium value of all elements
* [sum()](#sum) - Returns the sum of all values in the map


### pipe()

Passes the map to the given callback and return the result.

```php
public function pipe( \Closure $callback )
```

* @param **\Closure** `$callback` Function with map as parameter which returns arbitrary result
* @return **mixed** Result returned by the callback

**Examples:**

```php
Map::from( ['a', 'b'] )->pipe( function( $map ) {
    return strrev( $map->join( '-' ) );
} );
// 'b-a'
```


### pluck()

Returns the values of a single column/property from an array of arrays or list of elements in a new map (alias).

```php
public function pluck( string $valuecol = null, string $indexcol = null ) : self
```

* @param **string&#124;null** `$valuecol` Name or path of the value property
* @param **string&#124;null** `$indexcol` Name or path of the index property
* @return **self&#60;int&#124;string,mixed&#62;** New map with mapped entries

This method is an alias for [col()](#col). For performance reasons, `col()` should
be preferred because it uses one method call less than `pluck()`.

**See also:**

* [col()](#col) - Returns the values of a single column/property from an array of arrays or list of elements in a new map
* [map()](#map) - Applies a callback to each element and returns the results
* [pluck()](#pluck) - Creates a key/value mapping (alias)
* [rekey()](#pluck) - Changes the keys according to the passed function


### pop()

Returns and removes the last element from the map.

```php
public function pop()
```

* @return **mixed** Last element of the map or null if empty

**Examples:**

```php
Map::from( ['a', 'b'] )->pop();
// 'b', map contains ['a']
```

**See also:**

* [push()](#push) - Adds an element onto the end of the map without returning a new map


### pos

Returns the numerical index of the value.

```php
public function pos( $value ) : ?int
```

* @param **\Closure&#124;mixed** `$value` Value to search for or function with (item, key) parameters return TRUE if value is found
* @return **int&#124;null** Position of the found value (zero based) or NULL if not found

**Examples:**

```php
Map::from( [4 => 'a', 8 => 'b'] )->pos( 'b' );
// 1

Map::from( [4 => 'a', 8 => 'b'] )->pos( function( $item, $key ) {
    return $item === 'b';
} );
// 1
```

Both examples will return "1" because the value "b" is at the second position
and the returned index is zero based so the first item has the index "0".

**See also:**

* [at()](#at) - Returns the value at the given position
* [index()](#index) - Returns the numerical index of the given key


### prefix

Adds a prefix in front of each map entry.

```php
public function prefix( $prefix, int $depth = null ) : self
```

* @param **\Closure&#124;string** `$prefix` Function with map as parameter which returns arbitrary result
* @param **int&#124;null** `$depth` Maximum depth to dive into multi-dimensional arrays starting from "1"
* @return **self&#60;int&#124;string,mixed&#62;** Updated map for fluid interface

By default, nested arrays are walked recusively so all entries at all levels are prefixed.
The keys of the original map are preserved in the returned map.

**Examples:**

```php
Map::from( ['a', 'b'] )->prefix( '1-' );
// ['1-a', '1-b']

Map::from( ['a', ['b']] )->prefix( '1-' );
// ['1-a', ['1-b']]

Map::from( ['a', ['b']] )->prefix( '1-', 1 );
// ['1-a', ['b']]

Map::from( ['a', 'b'] )->prefix( function( $item, $key ) {
    return ( ord( $item ) + ord( $key ) ) . '-';
} );
// ['145-a', '147-b']
```

**See also:**

* [suffix()](#suffix) - Adds a suffix at the end of each map entry


### prepend()

Pushes an element onto the beginning of the map without returning a new map (alias).

```php
public function prepend( $value, $key = null ) : self
```

* @param **mixed** `$value` Item to add at the beginning
* @param **int&#124;string&#124;null** `$key` Key for the item or NULL to reindex all numerical keys
* @return **self&#60;int&#124;string,mixed&#62;** Updated map for fluid interface

This method is an alias for the [unshift()](#unshift) method. For performance reasons, `unshift()` should
be preferred because it uses one method call less than `prepend()`.

**See also:**

* [unshift()](#unshift) - Underlying method with same parameters and return value but better performance


### pull()

Returns and removes an element from the map by its key.

```php
public function pull( $key, $default = null )
```

* @param **int&#124;string** `$key` Key to retrieve the value for
* @param **mixed** `$default` Default value if key isn't available
* @return **mixed** Value from map or default value

**Examples:**

```php
Map::from( ['a', 'b', 'c'] )->pull( 1 );
// 'b', map contains ['a', 'c']

Map::from( ['a', 'b', 'c'] )->pull( 'x', 'none' );
// 'none', map contains ['a', 'b', 'c']
```

**See also:**

* [get()](#get) - Returns an element from the map by key


### push()

Adds an element onto the end of the map without returning a new map.

```php
public function push( $value ) : self
```

* @param **mixed** `$value` Value to add to the end
* @return **self&#60;int&#124;string,mixed&#62;** Updated map for fluid interface

**Examples:**

```php
Map::from( ['a', 'b'] )->push( 'aa' );
// ['a', 'b', 'aa']
```

**See also:**

* [pop()](#pop) - Returns and removes the last element from the map


### put()

Sets the given key and value in the map without returning a new map (alias).

```php
public function put( $key, $value ) : self
```

* @param **int&#124;string** `$key` Key to set the new value for
* @param **mixed** `$value` New element that should be set
* @return **self&#60;int&#124;string,mixed&#62;** Updated map for fluid interface

This method is an alias for [set()](#set). For performance reasons, `set()` should be
preferred because it uses one method call less than `put()`.

**See also:**

* [set()](#set) - Underlying method with same parameters and return value but better performance


### random()

Returns one or more random element from the map.

```php
public function random( int $max = 1 ) : self
```

* @param **int** `$max` Maximum number of elements that should be returned
* @return **self&#60;int&#124;string,mixed&#62;** New map with key/element pairs from original map in random order
* @throws **\InvalidArgumentException** If requested number of elements is less than 1

The less elements are in the map, the less random the order will be, especially
if the maximum number of values is high or close to the number of elements.

The keys of the original map are preserved in the returned map.

**Examples:**

```php
Map::from( [2, 4, 8, 16] )->random();
// [2 => 8] or any other key/value pair

Map::from( [2, 4, 8, 16] )->random( 2 );
// [3 => 16, 0 => 2] or any other key/value pair

Map::from( [2, 4, 8, 16] )->random( 5 );
// [0 => 2,  1 => 4, 2 => 8, 3 => 16] in random order
```


### reduce()

Iteratively reduces the array to a single value using a callback function.

```php
public function reduce( callable $callback, $initial = null )
```

* @param **callable** `$callback` Function with (result, value) parameters and returns result
* @param **mixed** `$initial` Initial value when computing the result
* @return **mixed** Value computed by the callback function

Afterwards, the map will be empty.

**Examples:**

```php
Map::from( [2, 8] )->reduce( function( $result, $value ) {
    return $result += $value;
}, 10 );
// 20 because 10 + 2 + 8 and map equals []
```


### reject()

Removes all matched elements and returns a new map.

```php
public function reject( $callback = true ) : self
```

* @param **Closure&#124;mixed** `$callback` Function with (item) parameter which returns TRUE/FALSE or value to compare with
* @return **self&#60;int&#124;string,mixed&#62;** New map

This method is the inverse of the [filter()](#filter) and should return TRUE
if the item should be removed from the returned map.

If no callback is passed, all values which are NOT empty, null or false will be
removed. The keys of the original map are preserved in the returned map.

**Examples:**

```php
Map::from( [2 => 'a', 6 => 'b', 13 => 'm', 30 => 'z'] )->reject( function( $value, $key ) {
    return $value < 'm';
} );
// [13 => 'm', 30 => 'z']

Map::from( [2 => 'a', 13 => 'm', 30 => 'z'] )->reject( 'm' );
// [2 => 'a', 30 => 'z']

Map::from( [2 => 'a', 6 => null, 13 => 'm'] )->reject();
// [6 => null]
```

**See also:**

* [clear()](#clear) - Removes all elements from the current map
* [duplicates()](#duplicates) - Returns the duplicate values from the map
* [except()](#except) - Returns a new map without the passed element keys
* [only()](#only) - Returns only those elements specified by the keys
* [remove()](#remove) - Removes an element by key


### rekey()

Changes the keys according to the passed function.

```php
public function rekey( callable $callback ) : self
```

* @param **callable** `$callback` Function with (value, key) parameters and returns new key
* @return **self&#60;int&#124;string,mixed&#62;** New map with new keys and original values

**Examples:**

```php
Map::from( ['a' => 2, 'b' => 4] )->rekey( function( $value, $key ) {
    return 'key-' . $key;
} );
// ['key-a' => 2, 'key-b' => 4]
```

**See also:**

* [map()](#map) - Maps new values to the existing keys using the passed function and returns a new map for the result
* [transform()](#transform) - Creates new key/value pairs using the passed function and returns a new map for the result

### remove()

Removes one or more elements from the map by its keys without returning a new map.

```php
public function remove( $keys ) : self
```

* @param **iterable&#60;int&#124;string&#62;&#124;array&#60;int&#124;string&#62;&#124;string&#124;int** `$keys` List of keys
* @return **self&#60;int&#124;string,mixed&#62;** Updated map for fluid interface

**Examples:**

```php
Map::from( ['a' => 1, 2 => 'b'] )->remove( 'a' );
// [2 => 'b']

Map::from( ['a' => 1, 2 => 'b'] )->remove( [2, 'a'] );
// []
```

**See also:**

* [clear()](#clear) - Removes all elements from the current map
* [except()](#except) - Returns a new map without the passed element keys
* [only()](#only) - Returns only those elements specified by the keys
* [reject()](#reject) - Removes all matched elements


### replace()

Replaces elements in the map with the given elements without returning a new map.

```php
public function replace( iterable $elements, bool $recursive = true ) : self
```

* @param **iterable&#60;int&#124;string,mixed&#62;** `$elements` List of elements
* @param **bool** `$recursive` TRUE to replace recursively (default), FALSE to replace elements only
* @return **self&#60;int&#124;string,mixed&#62;** Updated map for fluid interface

The method is similar to [merge()](#merge) but also replaces elements with numeric keys.
These would be added by `merge()` with a new numeric key.

The keys are preserved in the returned map.

**Examples:**

```php
Map::from( ['a' => 1, 2 => 'b'] )->replace( ['a' => 2] );
// ['a' => 2, 2 => 'b']

Map::from( ['a' => 1, 'b' => ['c' => 3, 'd' => 4]] )->replace( ['b' => ['c' => 9]] );
// ['a' => 1, 'b' => ['c' => 9, 'd' => 4]]
```


### reverse()

Reverses the element order without returning a new map.

```php
public function reverse() : self
```

* @return **self&#60;int&#124;string,mixed&#62;** Updated map for fluid interface

The keys are preserved using this method.

**Examples:**

```php
Map::from( ['a', 'b'] )->reverse();
// ['b', 'a']

Map::from( ['name' => 'test', 'last' => 'user'] )->reverse();
// ['last' => 'user', 'name' => 'test']
```

**See also:**

* [reversed()](#reversed) - Reverses the element order in a copy of the map


### reversed()

Reverses the element order in a copy of the map.

```php
public function reversed() : self
```

* @return **self&#60;int&#124;string,mixed&#62;** New map with a reversed copy of the elements

The keys are preserved using this method and a new map is created before reversing the elements.
Thus, [reverse()](#reverse) should be preferred for performance reasons if possible.

**Examples:**

```php
Map::from( ['a', 'b'] )->reversed();
// ['b', 'a']

Map::from( ['name' => 'test', 'last' => 'user'] )->reversed();
// ['last' => 'user', 'name' => 'test']
```

**See also:**

* [reverse()](#reverse) - Reverses the element order without returning a new map


### rsort()

Sorts all elements in reverse order without maintaining the key association.

```php
public function rsort( int $options = SORT_REGULAR ) : self
```

* @param **int** `$options` Sort options for `rsort()`
* @return **self&#60;int&#124;string,mixed&#62;** Updated map for fluid interface

The parameter modifies how the values are compared. Possible parameter values are:
- SORT_REGULAR : compare elements normally (don't change types)
- SORT_NUMERIC : compare elements numerically
- SORT_STRING : compare elements as strings
- SORT_LOCALE_STRING : compare elements as strings, based on the current locale or changed by `setlocale()`
- SORT_NATURAL : compare elements as strings using "natural ordering" like `natsort()`
- SORT_FLAG_CASE : use SORT_STRING&#124;SORT_FLAG_CASE and SORT_NATURAL&#124;SORT_FLAG_CASE to sort strings case-insensitively

The keys are NOT preserved and elements get a new index. No new map is created.

**Examples:**

```php
Map::from( ['a' => 1, 'b' => 0] )->rsort();
// [0 => 1, 1 => 0]

Map::from( [0 => 'b', 1 => 'a'] )->rsort();
// [0 => 'b', 1 => 'a']

Map::from( [0 => 'C', 1 => 'b'] )->rsort();
// [0 => 'b', 1 => 'C']

Map::from( [0 => 'C', 1 => 'b'] )->rsort( SORT_STRING|SORT_FLAG_CASE );
// [0 => 'C', 1 => 'b'] because 'C' -> 'c' and 'c' > 'b'
```

**See also:**

* [rsorted()](#rsorted) - Sorts a copy of all elements in reverse order without maintaining the key association


### rsorted()

Sorts a copy of all elements in reverse order without maintaining the key association.

```php
public function rsorted( int $options = SORT_REGULAR ) : self
```

* @param **int** `$options` Sort options for `rsort()`
* @return **self&#60;int&#124;string,mixed&#62;** New map

The parameter modifies how the values are compared. Possible parameter values are:
- SORT_REGULAR : compare elements normally (don't change types)
- SORT_NUMERIC : compare elements numerically
- SORT_STRING : compare elements as strings
- SORT_LOCALE_STRING : compare elements as strings, based on the current locale or changed by `setlocale()`
- SORT_NATURAL : compare elements as strings using "natural ordering" like `natsort()`
- SORT_FLAG_CASE : use SORT_STRING&#124;SORT_FLAG_CASE and SORT_NATURAL&#124;SORT_FLAG_CASE to sort strings case-insensitively

The keys are NOT preserved, elements get a new index and a new map is created.

**Examples:**

```php
Map::from( ['a' => 1, 'b' => 0] )->rsorted();
// [0 => 1, 1 => 0]

Map::from( [0 => 'b', 1 => 'a'] )->rsorted();
// [0 => 'b', 1 => 'a']

Map::from( [0 => 'C', 1 => 'b'] )->rsorted();
// [0 => 'b', 1 => 'C']

Map::from( [0 => 'C', 1 => 'b'] )->rsorted( SORT_STRING|SORT_FLAG_CASE );
// [0 => 'C', 1 => 'b'] because 'C' -> 'c' and 'c' > 'b'
```

**See also:**

* [rsort()](#rsort) - Sorts all elements in reverse order without maintaining the key association


### rtrim()

Removes the passed characters from the right of all strings.

```php
public function rtrim( string $chars = " \n\r\t\v\x00" ) : self
```

* @param **string** `$chars` List of characters to trim
* @return **self&#60;int&#124;string,mixed&#62;** Updated map for fluid interface

**Examples:**

```php
Map::from( [" abc\n", "\tcde\r\n"] )->rtrim();
// [" abc", "\tcde"]

Map::from( ["a b c", "cbxa"] )->rtrim( 'abc' );
// ["a b ", "cbx"]
```

**See also:**

* [ltrim()](#ltrim) - Removes the passed characters from the left of all strings
* [trim()](#trim) - Removes the passed characters from the left/right of all strings


### search()

Searches the map for a given value and return the corresponding key if successful.

```php
public function search( $value, $strict = true )
```

* @param **mixed** `$value` Item to search for
* @param **bool** `$strict` TRUE if type of the element should be checked too
* @return **int&#124;string&#124;null** Key associated to the value or null if not found

**Examples:**

```php
Map::from( ['a', 'b', 'c'] )->search( 'b' );
// 1

Map::from( [1, 2, 3] )->search( '2', true );
// null because the types doesn't match (int vs. string)
```


### sep()

Sets the seperator for paths to values in multi-dimensional arrays or objects.

```php
public static function sep( string $char ) : self
```

* @param **string** `$char` Separator character, e.g. "." for "key.to.value" instead of "key/to/value"
* @return **self&#60;int&#124;string,mixed&#62;** Same map for fluid interface

This method only changes the separator for the current map instance. To
change the separator for all maps created afterwards, use the static
[Map::delimiter()](#delimiter) method instead.

**Examples:**

```php
Map::from( ['foo' => ['bar' => 'baz']] )->sep( '.' )->get( 'foo.bar' );
// 'baz'
```

**See also:**

* [delimiter()](#delimiter) - Sets or returns the seperator for paths to values in multi-dimensional arrays or objects


### set()

Sets an element in the map by key without returning a new map.

```php
public function set( $key, $value ) : self
```

* @param **int&#124;string** `$key` Key to set the new value for
* @param **mixed** `$value` New element that should be set
* @return **self&#60;int&#124;string,mixed&#62;** Updated map for fluid interface

**Examples:**

```php
Map::from( ['a'] )->set( 1, 'b' );
// [0 => 'a', 1 => 'b']

Map::from( ['a'] )->set( 0, 'b' );
// [0 => 'b']
```

**See also:**

* [get()](#get) - Returns an element from the map by key
* [with()](#with) - Returns a copy of the map with the element at the given index replaced with the given value


### shift()

Returns and removes the first element from the map.

```php
public function shift()
```

* @return **mixed&#124;null** Value from map or null if not found

**Examples:**

```php
Map::from( ['a', 'b'] )->shift();
// 'a'

Map::from( [] )->shift();
// null
```

**Performance note:**

The bigger the list, the higher the performance impact because `shift()`
reindexes all existing elements. Usually, it's better to [reverse()](#reverse)
the list and [pop()](#pop) entries from the list afterwards if a significant
number of elements should be removed from the list:

```php
$map->reverse()->pop();
```

instead of

```php
$map->shift();
```

**See also:**

* [unshift()](#unshift) - Pushes an element onto the beginning of the map without returning a new map


### shuffle()

Shuffles the elements in the map without returning a new map.

```php
public function shuffle( bool $assoc = false ) : self
```

* @param **bool** `$assoc` True to preserve keys, false to assign new keys
* @return **self&#60;int&#124;string,mixed&#62;** Updated map for fluid interface

**Examples:**

```php
Map::from( [2 => 'a', 4 => 'b'] )->shuffle();
// ['a', 'b'] in random order with new keys

Map::from( [2 => 'a', 4 => 'b'] )->shuffle( true );
// [2 => 'a', 4 => 'b'] in random order with keys preserved
```

**See also:**

* [shuffled()](#shuffled) - Shuffles the elements in a copy of the map.


### shuffled()

Shuffles the elements in a copy of the map.

```php
public function shuffled( bool $assoc = false ) : self
```

* @param **bool** `$assoc` True to preserve keys, false to assign new keys
* @return **self&#60;int&#124;string,mixed&#62;** New map with a shuffled copy of the elements

**Examples:**

```php
Map::from( [2 => 'a', 4 => 'b'] )->shuffled();
// ['a', 'b'] in random order with new keys

Map::from( [2 => 'a', 4 => 'b'] )->shuffled( true );
// [2 => 'a', 4 => 'b'] in random order with keys preserved
```

**See also:**

* [shuffle()](#shuffle) - Shuffles the elements in the map without returning a new map


### skip()

Returns a new map with the given number of items skipped.

```php
public function skip( $offset ) : self
```

* @param **\Closure&#124;int** `$offset` Number of items to skip or function($item, $key) returning true for skipped items
* @return **self&#60;int&#124;string,mixed&#62;** New map

The keys of the items returned in the new map are the same as in the original one.

**Examples:**

```php
Map::from( [1, 2, 3, 4] )->skip( 2 );
// [2 => 3, 3 => 4]

Map::from( [1, 2, 3, 4] )->skip( function( $item, $key ) {
    return $item < 4;
} );
// [3 => 4]
```


### slice()

Returns a map with the slice from the original map.

```php
public function slice( int $offset, int $length = null ) : self
```

* @param **int** `$offset` Number of elements to start from
* @param **int&#124;null** `$length` Number of elements to return or NULL for no limit
* @return **self&#60;int&#124;string,mixed&#62;** New map

The rules for offsets are:
- If offset is non-negative, the sequence will start at that offset
- If offset is negative, the sequence will start that far from the end

Similar for the length:
- If length is given and is positive, then the sequence will have up to that many elements in it
- If the array is shorter than the length, then only the available array elements will be present
- If length is given and is negative then the sequence will stop that many elements from the end
- If it is omitted, then the sequence will have everything from offset up until the end

The keys of the items returned in the new map are the same as in the original one.

**Examples:**

```php
Map::from( ['a', 'b', 'c'] )->slice( 1 );
// ['b', 'c']

Map::from( ['a', 'b', 'c'] )->slice( 1, 1 );
// ['b']

Map::from( ['a', 'b', 'c', 'd'] )->slice( -2, -1 );
// ['c']
```

**See also:**

* [take()](#take) - Returns a new map with the given number of items.


### some()

Tests if at least one element passes the test or is part of the map.

```php
public function some( $values, bool $strict = false ) : bool
```

* @param **\Closure&#124;iterable&#124;mixed** `$values` Anonymous function with (item, key) parameter, element or list of elements to test against
* @param **bool** `$strict` TRUE to check the type too, using FALSE '1' and 1 will be the same
* @return **bool** TRUE if at least one element is available in map, FALSE if the map contains none of them

**Examples:**

```php
Map::from( ['a', 'b'] )->some( 'a' );
// true

Map::from( ['a', 'b'] )->some( ['a', 'c'] );
// true

Map::from( ['a', 'b'] )->some( function( $item, $key ) {
    return $item === 'a'
} );
// true

Map::from( ['a', 'b'] )->some( ['c', 'd'] );
// false

Map::from( ['1', '2'] )->some( [2], true );
// false
```

**See also:**

* [every()](#every) - Verifies that all elements pass the test of the given callback
* [any()](#any) - Tests if at least one element satisfies the callback function


### sort()

Sorts all elements without maintaining the key association.

```php
public function sort( int $options = SORT_REGULAR ) : self
```

* @param **int** `$options` Sort options for PHP `sort()`
* @return **self&#60;int&#124;string,mixed&#62;** Updated map for fluid interface

The parameter modifies how the values are compared. Possible parameter values are:
- SORT_REGULAR : compare elements normally (don't change types)
- SORT_NUMERIC : compare elements numerically
- SORT_STRING : compare elements as strings
- SORT_LOCALE_STRING : compare elements as strings, based on the current locale or changed by `setlocale()`
- SORT_NATURAL : compare elements as strings using "natural ordering" like `natsort()`
- SORT_FLAG_CASE : use SORT_STRING&#124;SORT_FLAG_CASE and SORT_NATURAL&#124;SORT_FLAG_CASE to sort strings case-insensitively

The keys are NOT preserved and elements get a new index. No new map is created.

**Examples:**

```php
Map::from( ['a' => 1, 'b' => 0] )->sort();
// [0 => 0, 1 => 1]

Map::from( [0 => 'b', 1 => 'a'] )->sort();
// [0 => 'a', 1 => 'b']
```

**See also:**

* [sorted()](#sorted) - Sorts a copy of the elements using new keys


### sorted()

Sorts a copy of the elements using new keys.

```php
public function sorted( int $options = SORT_REGULAR ) : self
```

* @param **int** `$options` Sort options for PHP `sort()`
* @return **self&#60;int&#124;string,mixed&#62;** New map

The parameter modifies how the values are compared. Possible parameter values are:
- SORT_REGULAR : compare elements normally (don't change types)
- SORT_NUMERIC : compare elements numerically
- SORT_STRING : compare elements as strings
- SORT_LOCALE_STRING : compare elements as strings, based on the current locale or changed by `setlocale()`
- SORT_NATURAL : compare elements as strings using "natural ordering" like `natsort()`
- SORT_FLAG_CASE : use SORT_STRING&#124;SORT_FLAG_CASE and SORT_NATURAL&#124;SORT_FLAG_CASE to sort strings case-insensitively

The keys aren't preserved and elements get a new index and a new map is created
before sorting the elements. Thus, [sort()](#sort) should be preferred for
performance reasons if possible. A new map is created by calling this method.

**Examples:**

```php
Map::from( ['a' => 1, 'b' => 0] )->sorted();
// [0 => 0, 1 => 1]

Map::from( [0 => 'b', 1 => 'a'] )->sorted();
// [0 => 'a', 1 => 'b']
```

**See also:**

* [sort()](#sort) - Sorts all elements without maintaining the key association


### splice()

Removes a portion of the map and replace it with the given replacement, then return the updated map.

```php
public function splice( int $offset, int $length = null, $replacement = [] ) : self
```

* @param **int** `$offset` Number of elements to start from
* @param **int&#124;null** `$length` Number of elements to remove, NULL for all
* @param **mixed** `$replacement` List of elements to insert
* @return **self&#60;int&#124;string,mixed&#62;** New map

The rules for offsets are:
- If offset is non-negative, the sequence will start at that offset
- If offset is negative, the sequence will start that far from the end

Similar for the length:
- If length is given and is positive, then the sequence will have up to that many elements in it
- If the array is shorter than the length, then only the available array elements will be present
- If length is given and is negative then the sequence will stop that many elements from the end
- If it is omitted, then the sequence will have everything from offset up until the end

Numerical array indexes are NOT preserved.

**Examples:**

```php
Map::from( ['a', 'b', 'c'] )->splice( 1 );
// ['b', 'c'] and map contains ['a']

Map::from( ['a', 'b', 'c'] )->splice( 1, 1, ['x', 'y'] );
// ['b'] and map contains ['a', 'x', 'y', 'c']
```


### strAfter()

Returns the strings after the passed value.

```php
public function strAfter( string $value, bool $case = false, string $encoding = 'UTF-8' ) : self
```

* @param **string** `$value` Character or string to search for
* @param **bool** `$case` TRUE if search should be case insensitive, FALSE if case-sensitive
* @param **string** `$encoding` Character encoding of the strings, e.g. "UTF-8" (default), "ASCII", "ISO-8859-1", etc.
* @return **self&#60;int&#124;string,mixed&#62;** New map

All scalar values (bool, int, float, string) will be converted to strings.
Non-scalar values as well as empty strings will be skipped and are not part of the result.

**Examples:**

```php
Map::from( ['äöüß'] )->strAfter( 'ö' );
// ['üß']

Map::from( ['abc'] )->strAfter( '' );
// ['abc']

Map::from( ['abc'] )->strAfter( 'b' );
// ['c']

Map::from( ['abc'] )->strAfter( 'c' );
// ['']

Map::from( ['abc'] )->strAfter( 'x' )
// []

Map::from( [''] )->strAfter( '' );
// []

Map::from( [1, 1.0, true, ['x'], new \stdClass] )->strAfter( '' );
// ['1', '1', '1']

Map::from( [0, 0.0, false, []] )->strAfter( '' );
// ['0', '0']
```

**See also:**

* [strBefore()](#strbefore) - Returns the strings before the passed value


### strBefore()

Returns the strings before the passed value.

```php
public function strBefore( string $value, bool $case = false, string $encoding = 'UTF-8' ) : self
```

* @param **string** `$value` Character or string to search for
* @param **bool** `$case` TRUE if search should be case insensitive, FALSE if case-sensitive
* @param **string** `$encoding` Character encoding of the strings, e.g. "UTF-8" (default), "ASCII", "ISO-8859-1", etc.
* @return **self&#60;int&#124;string,mixed&#62;** New map

All scalar values (bool, int, float, string) will be converted to strings.
Non-scalar values as well as empty strings will be skipped and are not part of the result.

**Examples:**

```php
Map::from( ['äöüß'] )->strBefore( 'ü' );
// ['äö']

Map::from( ['abc'] )->strBefore( '' );
// ['abc']

Map::from( ['abc'] )->strBefore( 'b' );
// ['a']

Map::from( ['abc'] )->strBefore( 'a' );
// ['']

Map::from( ['abc'] )->strBefore( 'x' )
// []

Map::from( [''] )->strBefore( '' );
// []

Map::from( [1, 1.0, true, ['x'], new \stdClass] )->strBefore( '' );
// ['1', '1', '1']

Map::from( [0, 0.0, false, []] )->strBefore( '' );
// ['0', '0']
```

**See also:**

* [strAfter()](#strafter) - Returns the strings after the passed value
<<<<<<< HEAD
=======


### strCompare()

Compares the value against all map elements.

```php
public function strCompare( string $value, bool $case = true ) : bool
```

* @param **string** `$value` Value to compare map elements to
* @param **bool** `$case` TRUE if comparison is case sensitive, FALSE to ignore upper/lower case
* @return **bool** TRUE If at least one element matches, FALSE if value is not in map

All scalar values (bool, float, int and string) are casted to string values before
comparing to the given value. Non-scalar values in the map are ignored.

**Examples:**

```php
Map::from( ['foo', 'bar'] )->strCompare( 'foo' );
// true

Map::from( ['foo', 'bar'] )->strCompare( 'Foo', false );
// true (case insensitive)

Map::from( [123, 12.3] )->strCompare( '12.3' );
// true

Map::from( [false, true] )->strCompare( '1' );
// true

Map::from( ['foo', 'bar'] )->strCompare( 'Foo' );
// false (case sensitive)

Map::from( ['foo', 'bar'] )->strCompare( 'baz' );
// false

Map::from( [new \stdClass(), 'bar'] )->strCompare( 'foo' );
// false
```

**See also:**

* [contains()](#contains) - Tests if an item exists in the map
* [in()](#in) - Tests if element is included
* [includes()](#includes) - Tests if element is included
>>>>>>> 4a6d59a9


### strContains()

Tests if at least one of the passed strings is part of at least one entry.

```php
public function strContains( $value, string $encoding = 'UTF-8' ) : bool
```

* @param **array&#124;string** `$value` The string or list of strings to search for in each entry
* @param **string** `$encoding` Character encoding of the strings, e.g. "UTF-8" (default), "ASCII", "ISO-8859-1", etc.
* @return **bool** TRUE if one of the entries contains one of the strings, FALSE if not

**Examples:**

```php
Map::from( ['abc'] )->strContains( '' );
// true

Map::from( ['abc'] )->strContains( 'a' );
// true

Map::from( ['abc'] )->strContains( 'bc' );
// true

Map::from( [12345] )->strContains( '23' );
// true

Map::from( [123.4] )->strContains( 23.4 );
// true

Map::from( [12345] )->strContains( false );
// true ('12345' contains '')

Map::from( [12345] )->strContains( true );
// true ('12345' contains '1')

Map::from( [false] )->strContains( false );
// true  ('' contains '')

Map::from( [''] )->strContains( false );
// true ('' contains '')

Map::from( ['abc'] )->strContains( ['b', 'd'] );
// true

Map::from( ['abc'] )->strContains( 'c', 'ASCII' );
// true

Map::from( ['abc'] )->strContains( 'd' );
// false

Map::from( ['abc'] )->strContains( 'cb' );
// false

Map::from( [23456] )->strContains( true );
// false ('23456' doesn't contain '1')

Map::from( [false] )->strContains( 0 );
// false ('' doesn't contain '0')

Map::from( ['abc'] )->strContains( ['d', 'e'] );
// false

Map::from( ['abc'] )->strContains( 'cb', 'ASCII' );
// false
```

**See also:**

* [strContainsAll()](#strcontainsall) - Tests if all of the entries contains one of the passed strings


### strContainsAll()

Tests if all of the entries contains one of the passed strings.

```php
public function strContainsAll( $value, string $encoding = 'UTF-8' ) : bool
```

* @param **array&#124;string** `$value` The string or list of strings to search for in each entry
* @param **string** `$encoding` Character encoding of the strings, e.g. "UTF-8" (default), "ASCII", "ISO-8859-1", etc.
* @return **bool** TRUE if all of the entries contains at least one of the strings, FALSE if not

**Examples:**

```php
Map::from( ['abc', 'def'] )->strContainsAll( '' );
// true

Map::from( ['abc', 'cba'] )->strContainsAll( 'a' );
// true

Map::from( ['abc', 'bca'] )->strContainsAll( 'bc' );
// true

Map::from( [12345, '230'] )->strContainsAll( '23' );
// true

Map::from( [123.4, 23.42] )->strContainsAll( 23.4 );
// true

Map::from( [12345, '234'] )->strContainsAll( [true, false] );
// true ('12345' contains '1' and '234' contains '')

Map::from( ['', false] )->strContainsAll( false );
// true ('' contains '')

Map::from( ['abc', 'def'] )->strContainsAll( ['b', 'd'] );
// true

Map::from( ['abc', 'ecf'] )->strContainsAll( 'c', 'ASCII' );
// true

Map::from( ['abc', 'def'] )->strContainsAll( 'd' );
// false

Map::from( ['abc', 'cab'] )->strContainsAll( 'cb' );
// false

Map::from( [23456, '123'] )->strContains( true );
// false ('23456' doesn't contain '1')

Map::from( [false, '000'] )->strContains( 0 );
// false ('' doesn't contain '0')

Map::from( ['abc', 'acf'] )->strContainsAll( ['d', 'e'] );
// false

Map::from( ['abc', 'bca'] )->strContainsAll( 'cb', 'ASCII' );
// false
```

**See also:**

* [strContains()](#strcontains) - Tests if at least one of the passed strings is part of at least one entry


### strEnds()

Tests if at least one of the entries ends with one of the passed strings.

```php
public function strEnds( $value, string $encoding = 'UTF-8' ) : bool
```

* @param **array&#124;string** `$value` The string or list of strings to search for in each entry
* @param **string** `$encoding` Character encoding of the strings, e.g. "UTF-8" (default), "ASCII", "ISO-8859-1", etc.
* @return **bool** TRUE if one of the entries ends with the string, FALSE if not

**Examples:**

```php
Map::from( ['abc'] )->strEnds( '' );
// true

Map::from( ['abc'] )->strEnds( 'c' );
// true

Map::from( ['abc'] )->strEnds( 'bc' );
// true

Map::from( ['abc'] )->strEnds( ['b', 'c'] );
// true

Map::from( ['abc'] )->strEnds( 'c', 'ASCII' );
// true

Map::from( ['abc'] )->strEnds( 'a' );
// false

Map::from( ['abc'] )->strEnds( 'cb' );
// false

Map::from( ['abc'] )->strEnds( ['d', 'b'] );
// false

Map::from( ['abc'] )->strEnds( 'cb', 'ASCII' );
// false
```

**See also:**

* [strEndsAll()](#strendsall) - Tests if all of the entries ends with at least one of the passed strings


### strEndsAll()

Tests if all of the entries ends with at least one of the passed strings.

```php
public function strEndsAll( $value, string $encoding = 'UTF-8' ) : bool
```

* @param **array&#124;string** `$value` The string or list of strings to search for in each entry
* @param **string** `$encoding` Character encoding of the strings, e.g. "UTF-8" (default), "ASCII", "ISO-8859-1", etc.
* @return **bool** TRUE if all of the entries ends with at least one of the strings, FALSE if not

**Examples:**

```php
Map::from( ['abc', 'def'] )->strEndsAll( '' );
// true

Map::from( ['abc', 'bac'] )->strEndsAll( 'c' );
// true

Map::from( ['abc', 'cbc'] )->strEndsAll( 'bc' );
// true

Map::from( ['abc', 'def'] )->strEndsAll( ['c', 'f'] );
// true

Map::from( ['abc', 'efc'] )->strEndsAll( 'c', 'ASCII' );
// true

Map::from( ['abc', 'fed'] )->strEndsAll( 'd' );
// false

Map::from( ['abc', 'bca'] )->strEndsAll( 'ca' );
// false

Map::from( ['abc', 'acf'] )->strEndsAll( ['a', 'c'] );
// false

Map::from( ['abc', 'bca'] )->strEndsAll( 'ca', 'ASCII' );
// false
```

**See also:**

* [strEnds()](#strends) - Tests if at least one of the entries ends with one of the passed strings


### string()

Returns an element by key and casts it to string if possible.

```php
public function string( $key, $default = '' ) : string
```

* @param **int&#124;string** `$key` Key or path to the requested item
* @param **mixed** `$default` Default value if key isn't found (will be casted to string)
* @return **string** Value from map or default value

This does also work to map values from multi-dimensional arrays by passing the keys
of the arrays separated by the delimiter ("/" by default), e.g. `key1/key2/key3`
to get `val` from `['key1' => ['key2' => ['key3' => 'val']]]`. The same applies to
public properties of objects or objects implementing `__isset()` and `__get()` methods.

**Examples:**

```php
Map::from( ['a' => true] )->string( 'a' );
// '1'

Map::from( ['a' => 1] )->string( 'a' );
// '1'

Map::from( ['a' => 1.1] )->string( 'a' );
// '1.1'

Map::from( ['a' => 'abc'] )->string( 'a' );
// 'abc'

Map::from( ['a' => ['b' => ['c' => 'yes']]] )->string( 'a/b/c' );
// 'yes'

Map::from( [] )->string( 'c', function() { return 'no'; } );
// 'no'

Map::from( [] )->string( 'b' );
// ''

Map::from( ['b' => ''] )->string( 'b' );
// ''

Map::from( ['b' => null] )->string( 'b' );
// ''

Map::from( ['b' => [true]] )->string( 'b' );
// ''

Map::from( ['b' => '#resource'] )->string( 'b' );
// '' (resources are not scalar)

Map::from( ['b' => new \stdClass] )->string( 'b' );
// '' (objects are not scalar)

Map::from( [] )->string( 'c', new \Exception( 'error' ) );
// throws exception
```

**See also:**

* [bool()](#bool) - Returns an element by key and casts it to boolean if possible
* [cast()](#cast) - Casts all entries to the passed type
* [get()](#get) - Returns an element from the map by key
* [float()](#float) - Returns an element by key and casts it to float if possible
* [int()](#int) - Returns an element by key and casts it to integer if possible


### strLower()

Converts all alphabetic characters in strings to lower case.

```php
public function strLower( string $encoding = 'UTF-8' ) : self
```

* @param **string** `$encoding` Character encoding of the strings, e.g. "UTF-8" (default), "ASCII", "ISO-8859-1", etc.
* @return **self&#60;int&#124;string,mixed&#62;** Updated map for fluid interface

**Examples:**

```php
Map::from( ['My String'] )->strLower();
// ["my string"]

Map::from( ['Τάχιστη'] )->strLower();
// ["τάχιστη"]

Map::from( ['Äpfel', 'Birnen'] )->strLower( 'ISO-8859-1' );
// ["äpfel", "birnen"]
```

**See also:**

* [strUpper()](#strupper) - Converts all alphabetic characters in strings to upper case


### strReplace()

Replaces all occurrences of the search string with the replacement string.

```php
public function strReplace( $search, $replace, bool $case = false ) : self
```

* @param **array&#124;string** `$search` String or list of strings to search for
* @param **array&#124;string** `$replace` String or list of strings of replacement strings
* @param **bool** `$case` TRUE if replacements should be case insensitive, FALSE if case-sensitive
* @return **self&#60;int&#124;string,mixed&#62;** Updated map for fluid interface

If you use an array of strings for search or search/replacement, the order of
the strings matters! Each search string found is replaced by the corresponding
replacement string at the same position.

In case of array parameters and if the number of replacement strings is less
than the number of search strings, the search strings with no corresponding
replacement string are replaced with empty strings. Replacement strings with
no corresponding search string are ignored.

An array parameter for the replacements is only allowed if the search parameter
is an array of strings too!

Because the method replaces from left to right, it might replace a previously
inserted value when doing multiple replacements. Entries which are non-string
values are left untouched.

**Examples:**

```php
Map::from( ['google.com', 'aimeos.com'] )->strReplace( '.com', '.de' );
// ['google.de', 'aimeos.de']

Map::from( ['google.com', 'aimeos.org'] )->strReplace( ['.com', '.org'], '.de' );
// ['google.de', 'aimeos.de']

Map::from( ['google.com', 'aimeos.org'] )->strReplace( ['.com', '.org'], ['.de'] );
// ['google.de', 'aimeos']

Map::from( ['google.com', 'aimeos.org'] )->strReplace( ['.com', '.org'], ['.fr', '.de'] );
// ['google.fr', 'aimeos.de']

Map::from( ['google.com', 'aimeos.com'] )->strReplace( ['.com', '.co'], ['.co', '.de', '.fr'] );
// ['google.de', 'aimeos.de']

Map::from( ['google.com', 'aimeos.com', 123] )->strReplace( '.com', '.de' );
// ['google.de', 'aimeos.de', 123]

Map::from( ['GOOGLE.COM', 'AIMEOS.COM'] )->strReplace( '.com', '.de', true );
// ['GOOGLE.de', 'AIMEOS.de']
```


### strStarts()

Tests if at least one of the entries starts with at least one of the passed strings.

```php
public function strStarts( $value, string $encoding = 'UTF-8' ) : bool
```

* @param **array&#124;string** `$value` The string or list of strings to search for in each entry
* @param **string** `$encoding` Character encoding of the strings, e.g. "UTF-8" (default), "ASCII", "ISO-8859-1", etc.
* @return **bool** TRUE if one of the entries starts with one of the strings, FALSE if not

**Examples:**

```php
Map::from( ['abc'] )->strStarts( '' );
// true

Map::from( ['abc'] )->strStarts( 'a' );
// true

Map::from( ['abc'] )->strStarts( 'ab' );
// true

Map::from( ['abc'] )->strStarts( ['a', 'b'] );
// true

Map::from( ['abc'] )->strStarts( 'ab', 'ASCII' );
// true

Map::from( ['abc'] )->strStarts( 'b' );
// false

Map::from( ['abc'] )->strStarts( 'bc' );
// false

Map::from( ['abc'] )->strStarts( ['b', 'c'] );
// false

Map::from( ['abc'] )->strStarts( 'bc', 'ASCII' );
// false
```

**See also:**

* [strStartsAll()](#strstartsall) - Tests if all of the entries starts with one of the passed strings


### strStartsAll()

Tests if all of the entries starts with one of the passed strings.

```php
public function strStartsAll( $value, string $encoding = 'UTF-8' ) : bool
```

* @param **array&#124;string** `$value` The string or list of strings to search for in each entry
* @param **string** `$encoding` Character encoding of the strings, e.g. "UTF-8" (default), "ASCII", "ISO-8859-1", etc.
* @return **bool** TRUE if one of the entries starts with one of the strings, FALSE if not

**Examples:**

```php
Map::from( ['abc', 'def'] )->strStartsAll( '' );
// true

Map::from( ['abc', 'acb'] )->strStartsAll( 'a' );
// true

Map::from( ['abc', 'aba'] )->strStartsAll( 'ab' );
// true

Map::from( ['abc', 'def'] )->strStartsAll( ['a', 'd'] );
// true

Map::from( ['abc', 'acf'] )->strStartsAll( 'a', 'ASCII' );
// true

Map::from( ['abc', 'def'] )->strStartsAll( 'd' );
// false

Map::from( ['abc', 'bca'] )->strStartsAll( 'ab' );
// false

Map::from( ['abc', 'bac'] )->strStartsAll( ['a', 'c'] );
// false

Map::from( ['abc', 'cab'] )->strStartsAll( 'ab', 'ASCII' );
// false
```

**See also:**

* [strStarts()](#strstarts) - Tests if at least one of the entries starts with at least one of the passed strings


### strUpper()

Converts all alphabetic characters in strings to upper case.

```php
public function strUpper( string $encoding = 'UTF-8' ) :self
```

* @param **string** `$encoding` Character encoding of the strings, e.g. "UTF-8" (default), "ASCII", "ISO-8859-1", etc.
* @return **self&#60;int&#124;string,mixed&#62;** Updated map for fluid interface

**Examples:**

```php
Map::from( ['My String'] )->strUpper();
// ["MY STRING"]

Map::from( ['τάχιστη'] )->strUpper();
// ["ΤΆΧΙΣΤΗ"]

Map::from( ['äpfel', 'birnen'] )->strUpper( 'ISO-8859-1' );
// ["ÄPFEL", "BIRNEN"]
```

**See also:**

* [strLower()](#strlower) - Converts all alphabetic characters in strings to lower case


### suffix

Adds a suffix at the end of each map entry.

```php
public function suffix( $suffix, int $depth = null ) : self
```

* @param **\Closure&#124;string** `$suffix` Function with map as parameter which returns arbitrary result
* @param **int&#124;null** `$depth` Maximum depth to dive into multi-dimensional arrays starting from "1"
* @return **self&#60;int&#124;string,mixed&#62;** Updated map for fluid interface

By defaul, nested arrays are walked recusively so all entries at all levels are suffixed.
The keys are preserved using this method.

**Examples:**

```php
Map::from( ['a', 'b'] )->suffix( '-1' );
// ['a-1', 'b-1']

Map::from( ['a', ['b']] )->suffix( '-1' );
// ['a-1', ['b-1']]

Map::from( ['a', ['b']] )->suffix( '-1', 1 );
// ['a-1', ['b']]

Map::from( ['a', 'b'] )->suffix( function( $item, $key ) {
    return '-' . ( ord( $item ) + ord( $key ) );
} );
// ['a-145', 'b-147']
```

**See also:**

* [prefix()](#prefix) - Adds a prefix in front of each map entry


### sum()

Returns the sum of all integer and float values in the map.

```php
public function sum( $col = null ) : float
```

* @param **Closure&#124;string&#124;null** `$col` Closure, key in the nested array or object to sum up
* @return **float** Sum of all elements or 0 if there are no elements in the map

Non-numeric values will be removed before calculation.

This does also work to map values from multi-dimensional arrays by passing the keys
of the arrays separated by the delimiter ("/" by default), e.g. `key1/key2/key3`
to get `val` from `['key1' => ['key2' => ['key3' => 'val']]]`. The same applies to
public properties of objects or objects implementing `__isset()` and `__get()` methods.

**Examples:**

```php
Map::from( [1, 3, 5] )->sum();
// 9

Map::from( [1, 'sum', 5] )->sum();
// 6

Map::from( [['p' => 30], ['p' => 50], ['p' => 10]] )->sum( 'p' );
// 90

Map::from( [['i' => ['p' => 30]], ['i' => ['p' => 50]]] )->sum( 'i/p' );
// 80

Map::from( [['i' => ['p' => 30]], ['i' => ['p' => 50]]] )->sum( fn( $val, $key ) => $val['i']['p'] ?? null )
// 80

Map::from( [30, 50, 10] )->sum( fn( $val, $key ) => $val < 50 );
// 40
```

**See also:**

* [avg()](#avg) - Returns the average of all integer and float values in the map
* [count()](#count) - Returns the total number of elements
* [max()](#max) - Returns the maximum value of all elements
* [min()](#min) - Returns the minium value of all elements
* [percentage()](#percentage) - Returns the percentage of all elements passing the test


### take()

Returns a new map with the given number of items.

```php
public function take( int $size, $offset = 0 ) : self
```

* @param **int** `$size` Number of items to return
* @param **\Closure&#124;int** `$offset` Number of items to skip or function($item, $key) returning true for skipped items
* @return **self&#60;int&#124;string,mixed&#62;** New map

The keys of the items returned in the new map are the same as in the original one.

**Examples:**

```php
Map::from( [1, 2, 3, 4] )->take( 2 );
// [0 => 1, 1 => 2]

Map::from( [1, 2, 3, 4] )->take( 2, 1 );
// [1 => 2, 2 => 3]

Map::from( [1, 2, 3, 4] )->take( 2, -2 );
// [2 => 3, 3 => 4]

Map::from( [1, 2, 3, 4] )->take( 2, function( $item, $key ) {
    return $item < 2;
} );
// [1 => 2, 2 => 3]
```

**See also:**

* [slice()](#slice) - Returns a map with the slice from the original map.


### tap()

Passes a clone of the map to the given callback.

```php
public function tap( callable $callback ) : self
```

* @param **callable** `$callback` Function receiving ($map) parameter
* @return **self&#60;int&#124;string,mixed&#62;** Same map for fluid interface

Use it to "tap" into a chain of methods to check the state between two
method calls. The original map is not altered by anything done in the
callback.

**Examples:**

```php
Map::from( [3, 2, 1] )->rsort()->tap( function( $map ) {
    print_r( $map->remove( 0 )->toArray() );
} )->first();
// 1
```

It will sort the list in reverse order(`[1, 2, 3]`), then prints the items (`[2, 3]`)
without the first one in the function passed to `tap()` and returns the first item
("1") at the end.


### times()

Creates a new map by invoking the closure the given number of times.

```php
public static function times( int $num, \Closure $callback ) : self
```

* @param **int** `$num` Number of times the function is called
* @param **\Closure** `$callback` Function with (value, key) parameters and returns new value
* @return **self&#60;int&#124;string,mixed&#62;** New map with the generated elements

This method creates a lazy Map and the entries are generated after calling
another method that operates on the Map contents. Thus, the passed callback
is not called immediately!

**Examples:**

```php
Map::times( 3, function( $num ) {
    return $num * 10;
} );
// [0 => 0, 1 => 10, 2 => 20]

Map::times( 3, function( $num, &$key ) {
    $key = $num * 2;
    return $num * 5;
} );
// [0 => 0, 2 => 5, 4 => 10]

Map::times( 2, function( $num ) {
    return new \stdClass();
} );
// [0 => new \stdClass(), 1 => new \stdClass()]
```


### to()

Returns the elements as a plain array.

```php
public function to() : array
```

* @return **array** Plain array

**Examples:**

```php
Map::from( ['a'] )->to();
// ['a']
```

This is the preferred method for retrieving the plain array of the Map object.

**See also:**

* [all()](#all) - Returns the elements as a plain array
* [toArray()](#toarray) - Returns the elements as a plain array


### toArray()

Returns the elements as a plain array.

```php
public function toArray() : array
```

* @return **array** Plain array

**Examples:**

```php
Map::from( ['a'] )->toArray();
// ['a']
```

**See also:**

* [all()](#all) - Returns the elements as a plain array
* [to()](#to) - Returns the elements as a plain array


### toJson()

Returns the elements encoded as JSON string.

```php
public function toJson( int $options = 0 ) : ?string
```

* @param **int** `$options` Combination of JSON_* constants
* @return **string&#124;null** Array encoded as JSON string or NULL on failure

There are several options available to modify the JSON string which are described in
the [PHP json_encode() manual](https://www.php.net/manual/en/function.json-encode.php).
The parameter can be a single JSON_* constant or a bitmask of several constants
combine by bitwise OR (&#124;), e.g.:

```php
JSON_FORCE_OBJECT|JSON_HEX_QUOT
```

**Examples:**

```php
Map::from( ['a', 'b'] )->toJson();
// '["a","b"]'

Map::from( ['a' => 'b'] )->toJson();
// '{"a":"b"}'

Map::from( ['a', 'b'] )->toJson( JSON_FORCE_OBJECT );
// '{"0":"a", "1":"b"}'
```


### toReversed()

Reverses the element order in a copy of the map (alias).

```php
public function toReversed() : self
```

* @return **self&#60;int&#124;string,mixed&#62;** New map with a reversed copy of the elements

This method is an alias for [reversed()](#reversed). For performance reasons, reversed() should be
preferred because it uses one method call less than toReversed().

**See also:**

* [reversed()](#reversed) - Underlying method with same parameters and return value but better performance


### toSorted()

Sorts the elements in a copy of the map using new keys (alias).

```php
public function toSorted( int $options = SORT_REGULAR ) : self
```

* @param **int** `$options` Sort options for PHP `sort()`
* @return **self&#60;int&#124;string,mixed&#62;** New map with a sorted copy of the elements

This method is an alias for [sorted()](#sorted). For performance reasons, sorted()
should be preferred because it uses one method call less than toSorted(). A new map
is created by calling this method.

**See also:**

* [sorted()](#sorted) - Underlying method with same parameters and return value but better performance


### toUrl()

Creates a HTTP query string from the map elements.

```php
public function toUrl() : string
```

* @return **string** Parameter string for GET requests

**Examples:**

```php
Map::from( ['a' => 1, 'b' => 2] )->toUrl();
// a=1&b=2

Map::from( ['a' => ['b' => 'abc', 'c' => 'def'], 'd' => 123] )->toUrl();
// a%5Bb%5D=abc&a%5Bc%5D=def&d=123
```


### transform()

Creates new key/value pairs using the passed function and returns a new map for the result.

```php
public function transform( \Closure $callback ) : self
```

* @param **\Closure** `$callback` Function with (value, key) parameters and returns an array of new key/value pair(s)
* @return **self&#60;int&#124;string,mixed&#62;** New map with the new key/value pairs

If a key is returned twice, the last value will overwrite previous values.

**Examples:**

```php
Map::from( ['a' => 2, 'b' => 4] )->transform( function( $value, $key ) {
    return [$key . '-2' => $value * 2];
} );
// ['a-2' => 4, 'b-2' => 8]

Map::from( ['a' => 2, 'b' => 4] )->transform( function( $value, $key ) {
    return [$key => $value * 2, $key . $key => $value * 4];
} );
// ['a' => 4, 'aa' => 8, 'b' => 8, 'bb' => 16]

Map::from( ['a' => 2, 'b' => 4] )->transform( function( $value, $key ) {
    return $key < 'b' ? [$key => $value * 2] : null;
} );
// ['a' => 4]

Map::from( ['la' => 2, 'le' => 4, 'li' => 6] )->transform( function( $value, $key ) {
    return [$key[0] => $value * 2];
} );
// ['l' => 12]
```

**See also:**

* [map()](#map) - Maps new values to the existing keys using the passed function and returns a new map for the result
* [rekey()](#rekey) - Changes the keys according to the passed function


### transpose()

Exchanges rows and columns for a two dimensional map.

```php
public function transpose() : self
```

* @return **self&#60;int&#124;string,mixed&#62;** New map

**Examples:**

```php
Map::from( [
  ['name' => 'A', 2020 => 200, 2021 => 100, 2022 => 50],
  ['name' => 'B', 2020 => 300, 2021 => 200, 2022 => 100],
  ['name' => 'C', 2020 => 400, 2021 => 300, 2022 => 200],
] )->transpose();
/*
[
  'name' => ['A', 'B', 'C'],
  2020 => [200, 300, 400],
  2021 => [100, 200, 300],
  2022 => [50, 100, 200]
]
*/

Map::from( [
  ['name' => 'A', 2020 => 200, 2021 => 100, 2022 => 50],
  ['name' => 'B', 2020 => 300, 2021 => 200],
  ['name' => 'C', 2020 => 400]
] );
/*
[
  'name' => ['A', 'B', 'C'],
  2020 => [200, 300, 400],
  2021 => [100, 200],
  2022 => [50]
]
*/
```


### traverse()

Traverses trees of nested items passing each item to the callback.

```php
public function traverse( \Closure $callback = null, string $nestKey = 'children' ) : self
```

* @param **\Closure&#124;null** `$callback` Callback with (entry, key, level, $parent) arguments, returns the entry added to result
* @param **string** `$nestKey` Key to the children of each item
* @return **self&#60;int&#124;string,mixed&#62;** New map with all items as flat list

This does work for nested arrays and objects with public properties or
objects implementing `__isset()` and `__get()` methods. To build trees
of nested items, use the [tree()](#tree) method.

**Examples:**

```php
Map::from( [[
  'id' => 1, 'pid' => null, 'name' => 'n1', 'children' => [
    ['id' => 2, 'pid' => 1, 'name' => 'n2', 'children' => []],
    ['id' => 3, 'pid' => 1, 'name' => 'n3', 'children' => []]
  ]
]] )->traverse();
/*
[
  ['id' => 1, 'pid' => null, 'name' => 'n1', 'children' => [...]],
  ['id' => 2, 'pid' => 1, 'name' => 'n2', 'children' => []],
  ['id' => 3, 'pid' => 1, 'name' => 'n3', 'children' => []],
]
*/

Map::from( [[
  'id' => 1, 'pid' => null, 'name' => 'n1', 'children' => [
    ['id' => 2, 'pid' => 1, 'name' => 'n2', 'children' => []],
    ['id' => 3, 'pid' => 1, 'name' => 'n3', 'children' => []]
  ]
]] )->traverse( function( $entry, $key, $level ) {
  return str_repeat( '-', $level ) . '- ' . $entry['name'];
} );
// ['- n1', '-- n2', '-- n3']

Map::from( [[
  'id' => 1, 'pid' => null, 'name' => 'n1', 'children' => [
    ['id' => 2, 'pid' => 1, 'name' => 'n2', 'children' => []],
    ['id' => 3, 'pid' => 1, 'name' => 'n3', 'children' => []]
  ]
]] )->traverse( function( &$entry, $key, $level, $parent ) {
  $entry['path'] = isset( $parent['path'] ) ? $parent['path'] . '/' . $entry['name'] : $entry['name'];
  return $entry;
} );
/*
[
  ['id' => 1, 'pid' => null, 'name' => 'n1', 'children' => [...], 'path' => 'n1'],
  ['id' => 2, 'pid' => 1, 'name' => 'n2', 'children' => [], 'path' => 'n1/n2'],
  ['id' => 3, 'pid' => 1, 'name' => 'n3', 'children' => [], 'path' => 'n1/n3'],
]
*/

Map::from( [[
  'id' => 1, 'pid' => null, 'name' => 'n1', 'nodes' => [
    ['id' => 2, 'pid' => 1, 'name' => 'n2', 'nodes' => []]
  ]
]] )->traverse( null, 'nodes' );
/*
[
  ['id' => 1, 'pid' => null, 'name' => 'n1', 'nodes' => [...]],
  ['id' => 2, 'pid' => 1, 'name' => 'n2', 'nodes' => []],
]
*/
```

**See also:**

* [tree()](#tree) - Creates a tree structure from the list items


### tree()

Creates a tree structure from the list items.

```php
public function tree( string $idKey, string $parentKey, string $nestKey = 'children' ) : self
```

* @param **string** `$idKey` Name of the key with the unique ID of the node
* @param **string** `$parentKey` Name of the key with the ID of the parent node
* @param **string** `$nestKey` Name of the key with will contain the children of the node
* @return **self&#60;int&#124;string,mixed&#62;** New map with one or more root tree nodes

Use this method to rebuild trees e.g. from database records. To traverse
trees, use the [traverse()](#traverse) method.

**Examples:**

```php
Map::from( [
  ['id' => 1, 'pid' => null, 'lvl' => 0, 'name' => 'n1'],
  ['id' => 2, 'pid' => 1, 'lvl' => 1, 'name' => 'n2'],
  ['id' => 3, 'pid' => 2, 'lvl' => 2, 'name' => 'n3'],
  ['id' => 4, 'pid' => 1, 'lvl' => 1, 'name' => 'n4'],
  ['id' => 5, 'pid' => 3, 'lvl' => 2, 'name' => 'n5'],
  ['id' => 6, 'pid' => 1, 'lvl' => 1, 'name' => 'n6'],
] )->tree( 'id', 'pid' );
/*
[1 => [
  'id' => 1, 'pid' => null, 'lvl' => 0, 'name' => 'n1', 'children' => [
    2 => ['id' => 2, 'pid' => 1, 'lvl' => 1, 'name' => 'n2', 'children' => [
      3 => ['id' => 3, 'pid' => 2, 'lvl' => 2, 'name' => 'n3', 'children' => []]
    ]],
    4 => ['id' => 4, 'pid' => 1, 'lvl' => 1, 'name' => 'n4', 'children' => [
      5 => ['id' => 5, 'pid' => 3, 'lvl' => 2, 'name' => 'n5', 'children' => []]
    ]],
    6 => ['id' => 6, 'pid' => 1, 'lvl' => 1, 'name' => 'n6', 'children' => []]
  ]
]]
*/
```

To build the tree correctly, the items must be in order or at least the
nodes of the lower levels must come first. For a tree like this:

```
n1
|- n2
|  |- n3
|- n4
|  |- n5
|- n6
```

Accepted item order:
- in order: n1, n2, n3, n4, n5, n6
- lower levels first: n1, n2, n4, n6, n3, n5

If your items are unordered, apply [usort()](#usort) first to the map entries, e.g.

```php
Map::from( [['id' => 3, 'lvl' => 2], ...] )->usort( function( $item1, $item2 ) {
  return $item1['lvl'] <=> $item2['lvl'];
} );
```

**See also:**

* [traverse()](#traverse) - Traverses trees of nested items passing each item to the callback


### trim()

Removes the passed characters from the left/right of all strings.

```php
public function trim( string $chars = " \n\r\t\v\x00" ) : self
```

* @param **string** `$chars` List of characters to trim
* @return **self&#60;int&#124;string,mixed&#62;** Updated map for fluid interface

**Examples:**

```php
Map::from( [" abc\n", "\tcde\r\n"] )->trim();
// ["abc", "cde"]

Map::from( ["a b c", "cbax"] )->trim( 'abc' );
// [" b ", "x"]
```

**See also:**

* [ltrim()](#ltrim) - Removes the passed characters from the left of all strings
* [rtrim()](#rtrim) - Removes the passed characters from the right of all strings


### uasort()

Sorts all elements using a callback and maintains the key association.

```php
public function uasort( callable $callback ) : self
```

* @param **callable** `$callback` Function with (itemA, itemB) parameters and returns -1 (<), 0 (=) and 1 (>)
* @return **self&#60;int&#124;string,mixed&#62;** Updated map for fluid interface

The given callback will be used to compare the values. The callback must accept
two parameters (item A and B) and must return -1 if item A is smaller than
item B, 0 if both are equal and 1 if item A is greater than item B. Both, a
method name and an anonymous function can be passed.

The keys are preserved using this method and no new map is created.

**Examples:**

```php
Map::from( ['a' => 'B', 'b' => 'a'] )->uasort( 'strcasecmp' );
// ['b' => 'a', 'a' => 'B']

Map::from( ['a' => 'B', 'b' => 'a'] )->uasort( function( $itemA, $itemB ) {
    return strtolower( $itemA ) <=> strtolower( $itemB );
} );
// ['b' => 'a', 'a' => 'B']
```

**See also:**

* [uasorted()](#uasorted) - Sorts a copy of all elements using a callback and maintains the key association


### uasorted()

Sorts a copy of all elements using a callback and maintains the key association.

```php
public function uasorted( callable $callback ) : self
```

* @param **callable** `$callback` Function with (itemA, itemB) parameters and returns -1 (<), 0 (=) and 1 (>)
* @return **self&#60;int&#124;string,mixed&#62;** Updated map for fluid interface

The given callback will be used to compare the values. The callback must accept
two parameters (item A and B) and must return -1 if item A is smaller than
item B, 0 if both are equal and 1 if item A is greater than item B. Both, a
method name and an anonymous function can be passed.

The keys are preserved using this method and a new map is created.

**Examples:**

```php
Map::from( ['a' => 'B', 'b' => 'a'] )->uasorted( 'strcasecmp' );
// ['b' => 'a', 'a' => 'B']

Map::from( ['a' => 'B', 'b' => 'a'] )->uasorted( function( $itemA, $itemB ) {
    return strtolower( $itemA ) <=> strtolower( $itemB );
} );
// ['b' => 'a', 'a' => 'B']
```

**See also:**

* [uasort()](#uasort) - Sorts all elements using a callback and maintains the key association


### uksort()

Sorts the map elements by their keys using a callback.

```php
public function uksort( callable $callback ) : self
```

* @param **callable** `$callback` Function with (keyA, keyB) parameters and returns -1 (<), 0 (=) and 1 (>)
* @return **self&#60;int&#124;string,mixed&#62;** New map

The given callback will be used to compare the keys. The callback must accept
two parameters (key A and B) and must return -1 if key A is smaller than
key B, 0 if both are equal and 1 if key A is greater than key B. Both, a
method name and an anonymous function can be passed.

The keys are preserved using this method and no new map is created.

**Examples:**

```php
Map::from( ['B' => 'a', 'a' => 'b'] )->uksort( 'strcasecmp' );
// ['a' => 'b', 'B' => 'a']

Map::from( ['B' => 'a', 'a' => 'b'] )->uksort( function( $keyA, $keyB ) {
    return strtolower( $keyA ) <=> strtolower( $keyB );
} );
// ['a' => 'b', 'B' => 'a']
```

**See also:**

* [uksorted()](#uksorted) - Sorts a copy of the map elements by their keys using a callback


### uksorted()

Sorts a copy of the map elements by their keys using a callback.

```php
public function uksorted( callable $callback ) : self
```

* @param **callable** `$callback` Function with (keyA, keyB) parameters and returns -1 (<), 0 (=) and 1 (>)
* @return **self&#60;int&#124;string,mixed&#62;** Updated map for fluid interface

The given callback will be used to compare the keys. The callback must accept
two parameters (key A and B) and must return -1 if key A is smaller than
key B, 0 if both are equal and 1 if key A is greater than key B. Both, a
method name and an anonymous function can be passed.

The keys are preserved using this method and a new map is created.

**Examples:**

```php
Map::from( ['B' => 'a', 'a' => 'b'] )->uksorted( 'strcasecmp' );
// ['a' => 'b', 'B' => 'a']

Map::from( ['B' => 'a', 'a' => 'b'] )->uksorted( function( $keyA, $keyB ) {
    return strtolower( $keyA ) <=> strtolower( $keyB );
} );
// ['a' => 'b', 'B' => 'a']
```

**See also:**

* [uksort()](#uksort) - Sorts the map elements by their keys using a callback


### union()

Builds a union of the elements and the given elements without returning a new map.
Existing keys in the map will not be overwritten

```php
public function union( iterable $elements ) : self
```

* @param **iterable&#60;int&#124;string,mixed&#62;** `$elements` List of elements
* @return **self&#60;int&#124;string,mixed&#62;** Updated map for fluid interface

If list entries should be overwritten, use [merge()](#merge) instead.
The keys are preserved using this method and no new map is created.

**Examples:**

```php
Map::from( [0 => 'a', 1 => 'b'] )->union( [0 => 'c'] );
// [0 => 'a', 1 => 'b'] because the key 0 isn't overwritten

Map::from( ['a' => 1, 'b' => 2] )->union( ['c' => 1] );
// ['a' => 1, 'b' => 2, 'c' => 1]
```

**See also:**

* [concat()](#combine) - Adds all elements with new keys
* [merge()](#merge) - Merges the map with the given elements without returning a new map


### unique()

Returns only unique elements from the map in a new map.

```php
public function unique( string $col = null ) : self
```

* @param **\Closure&#124;string&#124;null** `$col` Key, path of the nested array or anonymous function with ($item, $key) parameters returning the value for comparison
* @return **self&#60;int&#124;string,mixed&#62;** New map

Two elements are considered equal if comparing their string representions returns TRUE:

```php
(string) $elem1 === (string) $elem2
```

The keys of the elements are preserved in the new map.

**Examples:**

```php
Map::from( [0 => 'a', 1 => 'b', 2 => 'b', 3 => 'c'] )->unique();
// [0 => 'a', 1 => 'b', 3 => 'c']

Map::from( [['p' => '1'], ['p' => 1], ['p' => 2]] )->unique( 'p' );
// [0 => ['p' => '1'], 2 => ['p' => 2]]

Map::from( [['i' => ['p' => '1']], ['i' => ['p' => 1]]] )->unique( 'i/p' );
// [0 => ['i' => ['p' => '1']]]

Map::from( [['i' => ['p' => '1']], ['i' => ['p' => 1]]] )->unique( fn( $item, $key ) => $item['i']['p'] );
// [0 => ['i' => ['p' => '1']]]
```

**See also:**

* [duplicates()](#duplicates) - Returns the duplicate values from the map


### unshift()

Pushes an element onto the beginning of the map without returning a new map.

```php
public function unshift( $value, $key = null ) : self
```

* @param **mixed** `$value` Item to add at the beginning
* @param **int&#124;string&#124;null** `$key` Key for the item or NULL to reindex all numerical keys
* @return **self&#60;int&#124;string,mixed&#62;** Updated map for fluid interface

The keys of the elements are only preserved in the new map if no key is passed.

**Examples:**

```php
Map::from( ['a', 'b'] )->unshift( 'd' );
// ['d', 'a', 'b']

Map::from( ['a', 'b'] )->unshift( 'd', 'first' );
// ['first' => 'd', 0 => 'a', 1 => 'b']
```

**Performance note:**

The bigger the list, the higher the performance impact because `unshift()`
needs to create a new list and copies all existing elements to the new
array. Usually, it's better to [push()](#push) new entries at the end and
[reverse()](#reverse) the list afterwards:

```php
$map->push( 'a' )->push( 'b' )->reverse();
```

instead of

```php
$map->unshift( 'a' )->unshift( 'b' );
```

**See also:**

* [shift()](#shift) - Returns and removes the first element from the map


### usort()

Sorts all elements using a callback without maintaining the key association.

```php
public function usort( callable $callback ) : self
```

* @param **callable** `$callback` Function with (itemA, itemB) parameters and returns -1 (<), 0 (=) and 1 (>)
* @return **self&#60;int&#124;string,mixed&#62;** Updated map for fluid interface

The given callback will be used to compare the values. The callback must accept
two parameters (item A and B) and must return -1 if item A is smaller than
item B, 0 if both are equal and 1 if item A is greater than item B. Both, a
method name and an anonymous function can be passed.

The keys are NOT preserved and elements get a new index. No new map is created.

**Examples:**

```php
Map::from( ['a' => 'B', 'b' => 'a'] )->usort( 'strcasecmp' );
// [0 => 'a', 1 => 'B']

Map::from( ['a' => 'B', 'b' => 'a'] )->usort( function( $itemA, $itemB ) {
    return strtolower( $itemA ) <=> strtolower( $itemB );
} );
// [0 => 'a', 1 => 'B']
```

**See also:**

* [usorted()](#usorted) - Sorts a copy of all elements using a callback without maintaining the key association


### usorted()

Sorts a copy of all elements using a callback without maintaining the key association.

```php
public function usorted( callable $callback ) : self
```

* @param **callable** `$callback` Function with (itemA, itemB) parameters and returns -1 (<), 0 (=) and 1 (>)
* @return **self&#60;int&#124;string,mixed&#62;** New map

The given callback will be used to compare the values. The callback must accept
two parameters (item A and B) and must return -1 if item A is smaller than
item B, 0 if both are equal and 1 if item A is greater than item B. Both, a
method name and an anonymous function can be passed.

The keys are NOT preserved and elements get a new index and a new map is created.

**Examples:**

```php
Map::from( ['a' => 'B', 'b' => 'a'] )->usorted( 'strcasecmp' );
// [0 => 'a', 1 => 'B']

Map::from( ['a' => 'B', 'b' => 'a'] )->usorted( function( $itemA, $itemB ) {
    return strtolower( $itemA ) <=> strtolower( $itemB );
} );
// [0 => 'a', 1 => 'B']
```

**See also:**

* [usort()](#usort) - Sorts all elements using a callback without maintaining the key association


### values()

Resets the keys and return the values in a new map.

```php
public function values() : self
```

* @return **self&#60;int&#124;string,mixed&#62;** New map of the values

**Examples:**

```php
Map::from( ['x' => 'b', 2 => 'a', 'c'] )->values();
// [0 => 'b', 1 => 'a', 2 => 'c']
```


### walk()

Applies the given callback to all elements.

```php
public function walk( callable $callback, $data = null, bool $recursive = true ) : self
```

* @param **callable** `$callback` Function with (item, key, data) parameters
* @param **mixed** `$data` Arbitrary data that will be passed to the callback as third parameter
* @param **bool** `$recursive` TRUE to traverse sub-arrays recursively (default), FALSE to iterate Map elements only
* @return **self&#60;int&#124;string,mixed&#62;** Updated map for fluid interface

To change the values of the Map, specify the value parameter as reference
(`&$value`). You can only change the values but not the keys nor the array
structure.

By default, Map elements which are arrays will be traversed recursively.
To iterate over the Map elements only, pass FALSE as third parameter.

**Examples:**

```php
Map::from( ['a', 'B', ['c', 'd'], 'e'] )->walk( function( &$value ) {
    $value = strtoupper( $value );
} );
// ['A', 'B', ['C', 'D'], 'E']

Map::from( [66 => 'B', 97 => 'a'] )->walk( function( $value, $key ) {
    echo 'ASCII ' . $key . ' is ' . $value . "\n";
} );
/*
ASCII 66 is B
ASCII 97 is a
*/

Map::from( [1, 2, 3] )->walk( function( &$value, $key, $data ) {
    $value = $data[$value] ?? $value;
}, [1 => 'one', 2 => 'two'] );
// ['one', 'two', 3]
```


### where()

Filters the list of elements by a given condition.

```php
public function where( string $key, string $op, $value ) : self
```

* @param **string** `$key` Key or path of the value of the array or object used for comparison
* @param **string** `$op` Operator used for comparison
* @param **mixed** `$value` Value used for comparison
* @return **self&#60;int&#124;string,mixed&#62;** New map for fluid interface

Available operators are:

* '==' : Equal
* '===' : Equal and same type
* '!=' : Not equal
* '!==' : Not equal and same type
* '<=' : Smaller than an equal
* '>=' : Greater than an equal
* '<' : Smaller
* '>' : Greater
* 'in' : Array of value which are in the list of values
* '-' : Values between array of start and end value, e.g. [10, 100] (inclusive)

The keys of the original map are preserved in the returned map.

**Examples:**

```php
Map::from( [
  ['id' => 1, 'type' => 'name'],
  ['id' => 2, 'type' => 'short'],
] )->where( 'type', '==', 'name' );
/*
[
    ['id' => 1, 'type' => 'name']
]
*/

Map::from( [
  ['id' => 3, 'price' => 10],
  ['id' => 4, 'price' => 50],
] )->where( 'price', '>', 20 );
/*
[
    ['id' => 4, 'price' => 50]
]
*/

Map::from( [
  ['id' => 3, 'price' => 10],
  ['id' => 4, 'price' => 50],
] )->where( 'price', 'in', [10, 25] );
/*
[
    ['id' => 3, 'price' => 10]
]
*/

Map::from( [
  ['id' => 3, 'price' => 10],
  ['id' => 4, 'price' => 50],
] )->where( 'price', '-', [10, 100] );
/*
[
    ['id' => 3, 'price' => 10],
    ['id' => 4, 'price' => 50]
]
*/

Map::from( [
  ['item' => ['id' => 3, 'price' => 10]],
  ['item' => ['id' => 4, 'price' => 50]],
] )->where( 'item/price', '>', 30 );
/*
[
    ['id' => 4, 'price' => 50]
]
*/
```

**See also:**

* [filter()](#filter) - Runs a filter over each element of the map and returns a new map
* [grep()](#grep) - Applies a regular expression to all elements


### with()

Returns a copy of the map with the element at the given index replaced with the given value.

```php
public function with( $key, $value ) : self
```

* @param **int|string** `$key` Array key to set or replace
* @param **mixed** `$value` New value for the given key
* @return **self&#60;int&#124;string,mixed&#62;** New map of the values

The original map stays untouched! This method is a shortcut for calling the
[copy()](#copy) and [set()](#set) methods.

**Examples:**

```php
$m = Map::from( ['a' => 1] );

$m->with( 2, 'b' );
// ['a' => 1, 2 => 'b']

$m->with( 'a', 2 );
// ['a' => 2]

$m->all();
// ['a' => 1]
```

**See also:**

* [set()](#set) - Sets an element in the map by key without returning a new map


### zip()

Merges the values of all arrays at the corresponding index.

```php
public function zip( $array1, ... ) : self
```

* @param **array&#60;int&#124;string,mixed&#62;&#124;\Traversable&#60;int&#124;string,mixed&#62;&#124;\Iterator&#60;int&#124;string,mixed&#62;** `$array1` List of arrays to merge with at the same position
* @return **self&#60;int&#124;string,mixed&#62;** New map of arrays

**Examples:**

```php
Map::from( [1, 2, 3] )->zip( ['one', 'two', 'three'], ['uno', 'dos', 'tres'] );
/*
[
    [1, 'one', 'uno'],
    [2, 'two', 'dos'],
    [3, 'three', 'tres'],
]
*/
```

**See also:**

* [combine()](#combine) - Combines the values of the map as keys with the passed elements as values



## Custom methods

Most of the time, it's enough to pass an anonymous function to the [pipe()](#pipe) method
to implement custom functionality in map objects:

```php
Map::from( ['a', 'b'] )->pipe( function( $map ) {
    return strrev( $map->join( '-' ) );
} );
```

If you need some functionality more often and at different places in your source
code, than it's better to register a custom method once and only call it everywhere:

```php
Map::method( 'strrev', function( $sep ) {
    return strrev( join( '-', $this->list() ) );
} );
Map::from( ['a', 'b'] )->strrev( '-' );
```

Make sure, you register the method before using it. You can pass arbitrary parameters
to your function and it has access to the internas of the map. Thus, your function
can use `$this` to call all available methods:

```php
Map::method( 'notInBoth', function( iterable $elements ) {
    return new self( $this->diff( $elements ) + Map::from( $elements )->diff( $this->items ) );
} );
```

Your custom method has access to `$this->items` array which contains the map
elements and can also use the internal `$this->getArray( iterable $list )` method to
convert iterable parameters (arrays, generators and objects implementing \Traversable)
to plain arrays:

```php
Map::method( 'mycombine', function( iterable $keys ) {
    return new self( array_combine( $this->getArray( $keys ), $this-items ) );
} );
```



## Performance

The performance most methods only depends on the array_* function that are used
internally by the Map class. If the methods of the Map class contains additional
code, it's optimized to be as fast as possible.

### Creating Map vs. array

Creating an map object with an array instead of creating a plain array only is
significantly slower (ca. 10x) but in absolute values we are talking about nano
seconds. It will only get notable if you create 10,000 map objects instead of
10,000 arrays. Then, creating maps will last ca. 10ms longer.

Usually, this isn't much of a problem because applications create arrays with
lots of elements instead of 10,000+ arrays. Nevertheless, if your application
creates a very large number of arrays within one area, you should think about
avoiding map objects in that area.

If you use the [map()](#map-function) function or [Map::from()](#from) to create
map objects, then be aware that this adds another function call. Using these methods
for creating the map object lasts around 1.1x resp. 1.3x compared to the time for
`new Map()`.

Conclusion: Using `new Map()` is fastest and `map()` is faster than `Map::from()`.

### Populating Map vs. array

Adding an element to a Map object using `$map[] = 'a'` is ca. 5x slower than
doing the same on a plain array. This is because the method [offsetSet()](#offsetset) will
be called instead of adding the new element to the array directly. This applies
to the `$map->push( 'a' )` method too.

When creating arrays in loops, you should populate the array first and then
create a Map object from the the array:

```php
$list = [];
for( $i = 0; $i < 1000; $i++ ) {
	$list[] = $i;
}
$map = map( $list );
```

The array is **NOT** copied when creating the Map object so there's virtually no
performance loss using the Map afterwards.

### Using Map methods vs. language constructs

Language constructs such as `empty()`, `count()` or `isset()` are faster than
calling a method and using `$map->isEmpty()` or `$map->count()` is ca. 4x
slower.

Again, we are talking about nano seconds. For 10,000 calls to `empty( $array )`
compared to `$map->isEmpty()`, the costs are around 4ms in total.

### Using Map methods vs. array_* functions

Using the Map methods instead of the array_* functions adds an additional method
call. Internally, the Map objects uses the same array_* functions but offers a
much more usable interface.

The time for the additional method call is almost neglectable because the array_*
methods needs much longer to perform the operation on the array elements depending
on the size of the array.

### Using anonymous functions

Several Map methods support passing an anonymous function that is applied to
every element of the map. PHP needs some time to call the passed function and
to execute its code. Depending on the number of elements, this may have a
significant impact on performance!

The [pipe()](#pipe) method of the Map object is an exception because it receives the
whole map object instead of each element separately. Its performance mainly
depends on the implemented code:

```php
$map->pipe( function( Map $map ) {
	// perform operations on the map
} );
```

### Using shift() and unshift()

Both methods are costly, especially on large arrays. The used `array_shift()` and
`array_unshift()` functions will reindex all numerical keys of the array.

If you want to reduce or create a large list of elements from the beginning in
an iterative way, you should use [reverse()](#reverse) and [pop()](#pop)/[push()](#push)
instead of [shift()](#shift) and [unshift()](#unshift)/[prepend()](#prepend):

```php
$map->reverse()->pop(); // use pop() until it returns NULL
$map->push( 'z' )->push( 'y' )->push( 'x' )->reverse(); // use push() for adding
```


## Upgrade guide

### 2.x -> 3.x

#### Use list() method

When adding own methods to the Map object, don't access the `$this->list` class
variable directly. It's not guaranteed to be an array any more but will store
the value passed to the Map constructor. Instead, use the `list() method to get
a reference to the array of elements:

```php
$this->list();
```

As it's a reference to the array of elements, you can modify it directly or even
use PHP functions that require a variable reference:

```php
$this->list()[] = 123;
reset( $this->list() );
```

#### Renamed internal methods

Two internal methods have been renamed and you have to use their new name if you
have added own methods to the Map object:

```php
// instead of $this->getArray( $array )
$this->array( $array )

 // instead of $this->getValue( $entry, array $parts )
$this->val( $entry, array $parts )
```

### 1.x -> 2.x

#### jQuery style method calls

You can call methods of objects in a map like this:

```php
// MyClass implements setStatus() (returning $this) and getCode() (initialized by constructor)

$map = Map::from( ['a' => new MyClass( 'x' ), 'b' => new MyClass( 'y' )] );
$map->setStatus( 1 )->getCode()->toArray();
```

Before, it was checked if the objects really implement `setStatus()` and `getCode()`.

This isn't the case any more to avoid returning an empty map if the method name is
wrong or the called method is implemented using the `__call()` magic method. Now, PHP
generates a fatal error if the method isn't implemented by all objects.

#### Second equals() parameter

The second parameter of the [equals()](#equals) method (`$assoc`) to compare keys
too has been removed. Use the [is()](#is) method instead:

```php
// 1.x
map( ['one' => 1] )->equals( ['one' => 1], true );

// 2.x
map( ['one' => 1] )->is( ['one' => 1] );
```

#### New find() argument

A default value or exception object can be passed to the [find()](#find) method now
as second argument. The `$reverse` argument has been moved to the third position.

```php
// 1.x
Map::from( ['a', 'c', 'e'] )->find( function( $value, $key ) {
    return $value >= 'b';
}, true );

// 2.x
Map::from( ['a', 'c', 'e'] )->find( function( $value, $key ) {
    return $value >= 'b';
}, null, true );
```

#### groupBy() semantic change

If the key passed to [groupBy()](#groupby) didn't exist, the items have been grouped
using the given key. Now, an empty string is used as key to offer easier checking and
sorting of the keys.

```php
Map::from( [
    10 => ['aid' => 123, 'code' => 'x-abc'],
] )->groupBy( 'xid' );

// 1.x
[
    'xid' => [
        10 => ['aid' => 123, 'code' => 'x-abc']
    ]
]

// 2.x
[
    '' => [
        10 => ['aid' => 123, 'code' => 'x-abc']
    ]
]
```

#### offsetExists() semantic change

To be consistent with typical PHP behavior, the [offsetExists()](#offsetexists) method
use `isset()` instead of `array_key_exists()` now. This changes the behavior when dealing
with NULL values.

```php
$m = Map::from( ['foo' => null] );

// 1.x
isset( $m['foo'] ); // true

// 2.x
isset( $m['foo'] ); // false
```

#### Renamed split() method

The static `Map::split()` method has been renamed to [Map::explode()](#explode) and
the argument order has changed. This avoids conflicts with the Laravel split() method
and is in line with the PHP `explode()` method.

```php
// 1.x
Map::split( 'a,b,c', ',' );

// 2.x
Map::explode( ',', 'a,b,c' );
```<|MERGE_RESOLUTION|>--- conflicted
+++ resolved
@@ -256,10 +256,7 @@
 <a href="#splice">splice</a>
 <a href="#strafter">strAfter</a>
 <a href="#strbefore">strBefore</a>
-<<<<<<< HEAD
-=======
 <a href="#strcompare">strCompare</a>
->>>>>>> 4a6d59a9
 <a href="#strcontains">strContains</a>
 <a href="#strcontainsall">strContainsAll</a>
 <a href="#strends">strEnds</a>
@@ -2279,11 +2276,8 @@
 **See also:**
 
 * [firstKey()](#firstkey) - Returns the key of the first element from the map
-<<<<<<< HEAD
-=======
 * [last()](#last) - Returns the last element from the map
 * [lastKey()](#lastkey) - Returns the key of the last element from the map
->>>>>>> 4a6d59a9
 
 
 ### firstKey()
@@ -4005,11 +3999,8 @@
 
 **See also:**
 
-<<<<<<< HEAD
-=======
 * [first()](#first) - Returns the first element from the map
 * [firstKey()](#firstkey) - Returns the key of the first element from the map
->>>>>>> 4a6d59a9
 * [lastKey()](#lastkey) - Returns the key of the last element from the map
 
 
@@ -5706,8 +5697,6 @@
 **See also:**
 
 * [strAfter()](#strafter) - Returns the strings after the passed value
-<<<<<<< HEAD
-=======
 
 
 ### strCompare()
@@ -5755,7 +5744,6 @@
 * [contains()](#contains) - Tests if an item exists in the map
 * [in()](#in) - Tests if element is included
 * [includes()](#includes) - Tests if element is included
->>>>>>> 4a6d59a9
 
 
 ### strContains()
