--- conflicted
+++ resolved
@@ -2724,11 +2724,7 @@
 	 *
 	 * @param callable $callback Function receiving ($map) parameter
 	 * @return self Same map for fluid interface
-<<<<<<< HEAD
-	*/
-=======
-	 */
->>>>>>> 6777cedc
+	 */
 	public function tap( callable $callback ) : self
 	{
 		$callback( clone $this );
