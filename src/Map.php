<?php

/**
 * @license MIT, http://opensource.org/licenses/MIT
 * @author Taylor Otwell, Aimeos.org developers
 */


namespace Aimeos;


/**
 * Handling and operating on a list of elements easily
 * Inspired by Laravel Collection class, PHP map data structure and Javascript
 */
class Map implements \ArrayAccess, \Countable, \IteratorAggregate
{
	protected static $methods = [];
	protected static $delim = '/';
	protected $list = [];
	protected $sep;


	/**
	 * Creates a new map.
	 *
	 * Returns a new map instance containing the list of elements. In case of
	 * an empty array or null, the map object will contain an empty list.
	 *
	 * @param mixed $elements List of elements or single value
	 */
	public function __construct( $elements = [] )
	{
		$this->list = $this->getArray( $elements );
		$this->sep = self::$delim;
	}


	/**
	 * Handles static calls to custom methods for the class.
	 *
	 * Calls a custom method added by Map::method() statically. The called method
	 * has no access to the internal array because no object is available.
	 *
	 * Examples:
	 *  Map::method( 'foo', function( $arg1, $arg2 ) {} );
	 *  Map::foo( $arg1, $arg2 );
	 *
	 * @param string $name Method name
	 * @param array $params List of parameters
	 * @return mixed Result from called function
	 *
	 * @throws \BadMethodCallException
	 */
	public static function __callStatic( string $name, array $params )
	{
		if( !isset( static::$methods[$name] ) ) {
			throw new \BadMethodCallException( sprintf( 'Method %s::%s does not exist.', static::class, $name ) );
		}

		return call_user_func_array( \Closure::bind( static::$methods[$name], null, static::class ), $params );
	}


	/**
	 * Handles dynamic calls to custom methods for the class.
	 *
	 * Calls a custom method added by Map::method(). The called method
	 * has access to the internal array by using $this->list.
	 *
	 * Examples:
	 *  Map::method( 'case', function( $case = CASE_LOWER ) {
	 *      return new self( array_change_key_case( $this->list, $case ) );
	 *  } );
	 *  Map::from( ['a' => 'bar'] )->case( CASE_UPPER );
	 *
	 *  $item = new MyClass(); // with method setId() and getCode()
	 *  Map::from( [$item, $item] )->setId( null )->getCode();
	 *
	 * Results:
	 * The first example will return ['A' => 'bar'].
	 *
	 * The second one will call the setId() method of each element in the map and use
	 * their return values to create a new map. On the new map, the getCode() method
	 * is called for every element and its return values are also stored in a new map.
	 * This last map is then returned.
	 * If this applies to all elements, an empty map is returned. The map keys from the
	 * original map are preserved in the returned map.
	 *
	 * @param string $name Method name
	 * @param array $params List of parameters
	 * @return mixed|self Result from called function or map with results from the element methods
	 */
	public function __call( string $name, array $params )
	{
		if( isset( static::$methods[$name] ) ) {
			return call_user_func_array( static::$methods[$name]->bindTo( $this, static::class ), $params );
		}

		$result = [];

		foreach( $this->list as $key => $item )
		{
			if( is_object( $item ) ) {
				$result[$key] = $item->{$name}( ...$params );
			}
		}

		return new self( $result );
	}


	/**
	 * Returns the elements as a plain array.
	 *
	 * @return array Plain array
	 */
	public function __toArray() : array
	{
		return $this->list;
	}


	/**
	 * Sets or returns the seperator for paths to values in multi-dimensional arrays or objects.
	 *
	 * The static method only changes the separator for new maps created afterwards.
	 * Already existing maps will continue to use the previous separator. To change
	 * the separator of an existing map, use the sep() method instead.
	 *
	 * Examples:
	 *  Map::delimiter( '/' );
	 *  Map::from( ['foo' => ['bar' => 'baz']] )->get( 'foo/bar' );
	 *
	 * Results:
	 *  '.'
	 *  'baz'
	 *
	 * @param string|null $char Separator character, e.g. "." for "key.to.value" instead of "key/to/value"
	 * @return string Separator used up to now
	 */
	public static function delimiter( ?string $char = null ) : string
	{
		$old = self::$delim;

		if( $char ) {
			self::$delim = $char;
		}

		return $old;
	}


	/**
	 * Creates a new map with the string splitted by the delimiter.
	 *
	 * Examples:
	 *  Map::explode( ',', 'a,b,c' );
	 *  Map::explode( '<-->', 'a a<-->b b<-->c c' );
	 *  Map::explode( '', 'string' );
	 *  Map::explode( '|', 'a|b|c', 2 );
	 *  Map::explode( '', 'string', 2 );
	 *  Map::explode( '|', 'a|b|c|d', -2 );
	 *  Map::explode( '', 'string', -3 );
	 *
	 * Results:
	 *  ['a', 'b', 'c']
	 *  ['a a', 'b b', 'c c']
	 *  ['s', 't', 'r', 'i', 'n', 'g']
	 *  ['a', 'b|c']
	 *  ['s', 't', 'ring']
	 *  ['a', 'b']
	 *  ['s', 't', 'r']
	 *
	 * A limit of "0" is treated the same as "1". If limit is negative, the rest of
	 * the string is dropped and not part of the returned map.
	 *
	 * @param string $delimiter Delimiter character, string or empty string
	 * @param string $string String to split
	 * @param int $limit Maximum number of element with the last element containing the rest of the string
	 * @return self New map with splitted parts
	 */
	public static function explode( string $delimiter, string $string, int $limit = PHP_INT_MAX ) : self
	{
		if( $delimiter !== '' ) {
			return new static( explode( $delimiter, $string, $limit ) );
		}

		$limit = $limit ?: 1;
		$m = new static( str_split( $string ) );

		if( $limit < 1 ) {
			return $m->slice( 0, $limit );
		} elseif( $limit < $m->count() ) {
			return $m->slice( 0, $limit )->push( join( '', $m->slice( $limit )->toArray() ) );
		}

		return $m;
	}


	/**
	 * Creates a new map instance if the value isn't one already.
	 *
	 * Examples:
	 *  Map::from( [] );
	 *  Map::from( null );
	 *  Map::from( 'a' );
	 *  Map::from( new Map() );
	 *  Map::from( new ArrayObject() );
	 *
	 * Results:
	 * A new map instance containing the list of elements. In case of an empty
	 * array or null, the map object will contain an empty list. If a map object
	 * is passed, it will be returned instead of creating a new instance.
	 *
	 * @param mixed $elements List of elements or single element
	 * @return self Map object
	 */
	public static function from( $elements = [] ) : self
	{
		if( $elements instanceof self ) {
			return $elements;
		}

		return new static( $elements );
	}


	/**
	 * Creates a new map instance from a JSON string.
	 *
	 * Examples:
	 *  Map::fromJson( '["a", "b"]' );
	 *  Map::fromJson( '{"a": "b"}' );
	 *  Map::fromJson( '""' );
	 *
	 * Results:
	 *  ['a', 'b']
	 *  ['a' => 'b']
	 *  ['']
	 *
	 * There are several options available for decoding the JSON string:
	 * {@link https://www.php.net/manual/en/function.json-decode.php}
	 * The parameter can be a single JSON_* constant or a bitmask of several
	 * constants combine by bitwise OR (|), e.g.:
	 *
	 *  JSON_BIGINT_AS_STRING|JSON_INVALID_UTF8_IGNORE
	 *
	 * @param int $options Combination of JSON_* constants
	 * @return self Map from decoded JSON string
	 */
	public static function fromJson( string $json, int $options = JSON_BIGINT_AS_STRING ) : self
	{
		if( ( $result = json_decode( $json, true, 512, $options ) ) !== null ) {
			return new static( $result );
		}

		throw new \RuntimeException( 'Not a valid JSON string: ' . $json );
	}


	/**
	 * Registers a custom method that has access to the class properties if called non-static.
	 *
	 * Examples:
	 *  Map::method( 'foo', function( $arg1, $arg2 ) {
	 *      return $this->list;
	 *  } );
	 *
	 * Dynamic calls have access to the class properties:
	 *  (new Map( ['bar'] ))->foo( $arg1, $arg2 );
	 *
	 * Static calls yield an error because $this->elements isn't available:
	 *  Map::foo( $arg1, $arg2 );
	 *
	 * @param string $name Method name
	 * @param \Closure $function Anonymous method
	 */
	public static function method( string $name, \Closure $function )
	{
		static::$methods[$name] = $function;
	}


	/**
	 * Creates a new map by invoking the closure the given number of times.
	 *
	 * Examples:
	 *  Map::times( 3, function( $num ) {
	 *    return $num * 10;
	 *  } );
	 *  Map::times( 3, function( $num, &$key ) {
	 *    $key = $num * 2;
	 *    return $num * 5;
	 *  } );
	 *  Map::times( 2, function( $num ) {
	 *    return new \stdClass();
	 *  } );
	 *
	 * Results:
	 *  [0 => 0, 1 => 10, 2 => 20]
	 *  [0 => 0, 2 => 5, 4 => 10]
	 *  [0 => new \stdClass(), 1 => new \stdClass()]
	 *
	 * @param int $num Number of times the function is called
	 * @param \Closure $callback Function with (value, key) parameters and returns new value
	 */
	public static function times( int $num, \Closure $callback )
	{
		$list = [];

		for( $i = 0; $i < $num; $i++ ) {
			$key = $i;
			$list[$key] = $callback( $i, $key );
		}

		return new self( $list );
	}


	/**
	 * Returns the elements after the given one.
	 *
	 * Examples:
	 *  Map::from( ['a' => 1, 'b' => 0] )->after( 1 );
	 *  Map::from( [0 => 'b', 1 => 'a'] )->after( 'b' );
	 *  Map::from( [0 => 'b', 1 => 'a'] )->after( 'c' );
	 *  Map::from( ['a', 'c', 'b'] )->after( function( $item, $key ) {
	 *      return $item >= 'c';
	 *  } );
	 *
	 * Results:
	 *  ['b' => 0]
	 *  [1 => 'a']
	 *  []
	 *  [2 => 'b']
	 *
	 * The keys are preserved using this method.
	 *
	 * @param mixed $value Value or function with (item, key) parameters
	 * @return self New map with the elements after the given one
	 */
	public function after( $value ) : self
	{
		if( ( $pos = $this->pos( $value ) ) === null ) {
			return new self();
		}

		return new self( array_slice( $this->list, $pos + 1, null, true ) );
	}


	/**
	 * Returns the elements as a plain array.
	 *
	 * @return array Plain array
	 */
	public function all() : array
	{
		return $this->list;
	}


	/**
	 * Sorts all elements in reverse order and maintains the key association.
	 *
	 * Examples:
	 *  Map::from( ['b' => 0, 'a' => 1] )->arsort();
	 *  Map::from( ['a', 'b'] )->arsort();
	 *  Map::from( [0 => 'C', 1 => 'b'] )->arsort();
	 *  Map::from( [0 => 'C', 1 => 'b'] )->arsort( SORT_STRING|SORT_FLAG_CASE );
	 *
	 * Results:
	 *  ['a' => 1, 'b' => 0]
	 *  ['b', 'a']
	 *  [1 => 'b', 0 => 'C']
	 *  [0 => 'C', 1 => 'b'] // because 'C' -> 'c' and 'c' > 'b'
	 *
	 * The parameter modifies how the values are compared. Possible parameter values are:
	 * - SORT_REGULAR : compare elements normally (don't change types)
	 * - SORT_NUMERIC : compare elements numerically
	 * - SORT_STRING : compare elements as strings
	 * - SORT_LOCALE_STRING : compare elements as strings, based on the current locale or changed by setlocale()
	 * - SORT_NATURAL : compare elements as strings using "natural ordering" like natsort()
	 * - SORT_FLAG_CASE : use SORT_STRING|SORT_FLAG_CASE and SORT_NATURALSORT_FLAG_CASE to sort strings case-insensitively
	 *
	 * The keys are preserved using this method and no new map is created.
	 *
	 * @param int $options Sort options for arsort()
	 * @return self Updated map for fluid interface
	 */
	public function arsort( int $options = SORT_REGULAR ) : self
	{
		arsort( $this->list, $options );
		return $this;
	}


	/**
	 * Sorts all elements and maintains the key association.
	 *
	 * Examples:
	 *  Map::from( ['a' => 1, 'b' => 0] )->asort();
	 *  Map::from( [0 => 'b', 1 => 'a'] )->asort();
	 *  Map::from( [0 => 'C', 1 => 'b'] )->asort();
	 *  Map::from( [0 => 'C', 1 => 'b'] )->arsort( SORT_STRING|SORT_FLAG_CASE );
	 *
	 * Results:
	 *  ['b' => 0, 'a' => 1]
	 *  [1 => 'a', 0 => 'b']
	 *  [0 => 'C', 1 => 'b'] // because 'C' < 'b'
	 *  [1 => 'b', 0 => 'C'] // because 'C' -> 'c' and 'c' > 'b'
	 *
	 * The parameter modifies how the values are compared. Possible parameter values are:
	 * - SORT_REGULAR : compare elements normally (don't change types)
	 * - SORT_NUMERIC : compare elements numerically
	 * - SORT_STRING : compare elements as strings
	 * - SORT_LOCALE_STRING : compare elements as strings, based on the current locale or changed by setlocale()
	 * - SORT_NATURAL : compare elements as strings using "natural ordering" like natsort()
	 * - SORT_FLAG_CASE : use SORT_STRING|SORT_FLAG_CASE and SORT_NATURALSORT_FLAG_CASE to sort strings case-insensitively
	 *
	 * The keys are preserved using this method and no new map is created.
	 *
	 * @param int $options Sort options for asort()
	 * @return self Updated map for fluid interface
	 */
	public function asort( int $options = SORT_REGULAR ) : self
	{
		asort( $this->list, $options );
		return $this;
	}


	/**
	 * Returns the elements before the given one.
	 *
	 * Examples:
	 *  Map::from( ['a' => 1, 'b' => 0] )->before( 0 );
	 *  Map::from( [0 => 'b', 1 => 'a'] )->before( 'a' );
	 *  Map::from( [0 => 'b', 1 => 'a'] )->before( 'b' );
	 *  Map::from( ['a', 'c', 'b'] )->before( function( $item, $key ) {
	 *      return $key >= 1;
	 *  } );
	 *
	 * Results:
	 *  ['a' => 1]
	 *  [0 => 'b']
	 *  []
	 *  [0 => 'a']
	 *
	 * The keys are preserved using this method.
	 *
	 * @param mixed $value Value or function with (item, key) parameters
	 * @return self New map with the elements before the given one
	 */
	public function before( $value ) : self
	{
		return new self( array_slice( $this->list, 0, $this->pos( $value ), true ) );
	}


	/**
	 * Calls the given method on all items and returns the result.
	 *
	 * This method can call methods on the map entries that are also implemented
	 * by the map object itself and are therefore not reachable when using the
	 * magic __call() method.
	 *
	 * Examples:
	 *  $item = new MyClass(); // implements methods get() and toArray()
	 *  Map::from( [$item, $item] )->call( 'get', ['myprop'] );
	 *  Map::from( [$item, $item] )->call( 'toArray' );
	 *
	 * Results:
	 * The first example will return ['...', '...'] while the second one returns [[...], [...]].
	 *
	 * If some entries are not objects, they will be skipped. The map keys from the
	 * original map are preserved in the returned map.
	 *
	 * @param string $name Method name
	 * @param array $params List of parameters
	 * @return self Map with results from all elements
	 */
	public function call( string $name, array $params = [] ) : self
	{
		$result = [];

		foreach( $this->list as $key => $item )
		{
			if( is_object( $item ) ) {
				$result[$key] = $item->{$name}( ...$params );
			}
		}

		return new self( $result );
	}


	/**
	 * Chunks the map into arrays with the given number of elements.
	 *
	 * Examples:
	 *  Map::from( [0, 1, 2, 3, 4] )->chunk( 3 );
	 *  Map::from( ['a' => 0, 'b' => 1, 'c' => 2] )->chunk( 2 );
	 *
	 * Results:
	 *  [[0, 1, 2], [3, 4]]
	 *  [['a' => 0, 'b' => 1], ['c' => 2]]
	 *
	 * The last chunk may contain less elements than the given number.
	 *
	 * The sub-arrays of the returned map are plain PHP arrays. If you need Map
	 * objects, then wrap them with Map::from() when you iterate over the map.
	 *
	 * @param int $size Maximum size of the sub-arrays
	 * @param bool $preserve Preserve keys in new map
	 * @return self New map with elements chunked in sub-arrays
	 * @throws \InvalidArgumentException If size is smaller than 1
	 */
	public function chunk( int $size, bool $preserve = false ) : self
	{
		if( $size < 1 ) {
			throw new \InvalidArgumentException( 'Chunk size must be greater or equal than 1' );
		}

		return new static( array_chunk( $this->list, $size, $preserve ) );
	}


	/**
	 * Removes all elements from the current map.
	 *
	 * @return self Same map for fluid interface
	 */
	public function clear() : self
	{
		$this->list = [];
		return $this;
	}


	/**
	 * Returns the values of a single column/property from an array of arrays or objects in a new map.
	 *
	 * Examples:
	 *  Map::from( [['id' => 'i1', 'val' => 'v1'], ['id' => 'i2', 'val' => 'v2']] )->col( 'val' );
	 *  Map::from( [['id' => 'i1', 'val' => 'v1'], ['id' => 'i2', 'val' => 'v2']] )->col( 'val', 'id' );
	 *  Map::from( [['id' => 'i1', 'val' => 'v1'], ['id' => 'i2', 'val' => 'v2']] )->col( null, 'id' );
	 *  Map::from( [['id' => 'ix', 'val' => 'v1'], ['id' => 'ix', 'val' => 'v2']] )->col( null, 'id' );
	 *  Map::from( [['foo' => ['bar' => 'one', 'baz' => 'two']]] )->col( 'foo/baz', 'foo/bar' );
	 *  Map::from( [['foo' => ['bar' => 'one']]] )->col( 'foo/baz', 'foo/bar' );
	 *  Map::from( [['foo' => ['baz' => 'two']]] )->col( 'foo/baz', 'foo/bar' );
	 *
	 * Results:
	 *  ['v1', 'v2']
	 *  ['i1' => 'v1', 'i2' => 'v2']
	 *  ['i1' => ['id' => 'i1', 'val' => 'v1'], 'i2' => ['id' => 'i2', 'val' => 'v2']]
	 *  ['ix' => ['id' => 'ix', 'val' => 'v2']]
	 *  ['one' => 'two']
	 *  ['one' => null]
	 *  ['two']
	 *
	 * If $indexcol is omitted, it's value is NULL or not set, the result will be indexed from 0-n.
	 * Items with the same value for $indexcol will overwrite previous items and only the last
	 * one will be part of the resulting map.
	 *
	 * This does also work to map values from multi-dimensional arrays by passing the keys
	 * of the arrays separated by the delimiter ("/" by default), e.g. "key1/key2/key3"
	 * to get "val" from ['key1' => ['key2' => ['key3' => 'val']]]. The same applies to
	 * public properties of objects or objects implementing __isset() and __get() methods.
	 *
	 * @param string|null $valuecol Name or path of the value property
	 * @param string|null $indexcol Name or path of the index property
	 * @return self New instance with mapped entries
	 */
	public function col( string $valuecol = null, string $indexcol = null ) : self
	{
		$vparts = explode( $this->sep, $valuecol );
		$iparts = explode( $this->sep, $indexcol );

		if( count( $vparts ) === 1 && count( $iparts ) === 1 ) {
			return new static( array_column( $this->list, $valuecol, $indexcol ) );
		}

		$list = [];

		foreach( $this->list as $item )
		{
			$v = $valuecol ? $this->getValue( $item, $vparts ) : $item;

			if( $indexcol !== null && ( $key = $this->getValue( $item, $iparts ) ) !== null ) {
				$list[(string) $key] = $v;
			} else {
				$list[] = $v;
			}
		}

		return new static( $list );
	}


	/**
	 * Collapses all sub-array elements recursively to a new map overwriting existing keys.
	 *
	 * Examples:
	 *  Map::from( [0 => ['a' => 0, 'b' => 1], 1 => ['c' => 2, 'd' => 3]] )->collapse();
	 *  Map::from( [0 => ['a' => 0, 'b' => 1], 1 => ['a' => 2]] )->collapse();
	 *  Map::from( [0 => [0 => 0, 1 => 1], 1 => [0 => ['a' => 2, 0 => 3], 1 => 4]] )->collapse();
	 *  Map::from( [0 => [0 => 0, 'a' => 1], 1 => [0 => ['b' => 2, 0 => 3], 1 => 4]] )->collapse( 1 );
	 *  Map::from( [0 => [0 => 0, 'a' => 1], 1 => Map::from( [0 => ['b' => 2, 0 => 3], 1 => 4] )] )->collapse();
	 *
	 * Results:
	 *  ['a' => 0, 'b' => 1, 'c' => 2, 'd' => 3]
	 *  ['a' => 2, 'b' => 1]
	 *  [0 => 3, 1 => 4, 'a' => 2]
	 *  [0 => ['b' => 2, 0 => 3], 1 => 4, 'a' => 1]
	 *  [0 => 3, 'a' => 1, 'b' => 2, 1 => 4]
	 *
	 * The keys are preserved and already existing elements will be overwritten.
	 * This is also true for numeric keys! A value smaller than 1 for depth will
	 * return the same map elements. Collapsing does also work if elements
	 * implement the "Traversable" interface (which the Map object does).
	 *
	 * This method is similar than flat() but replaces already existing elements.
	 *
	 * @param int|null $depth Number of levels to collapse for multi-dimensional arrays or NULL for all
	 * @return self New map with all sub-array elements added into it recursively, up to the specified depth
	 * @throws \InvalidArgumentException If depth must be greater or equal than 0 or NULL
	 */
	public function collapse( int $depth = null ) : self
	{
		if( $depth < 0 ) {
			throw new \InvalidArgumentException( 'Depth must be greater or equal than 0 or NULL' );
		}

		$result = [];
		$this->kflatten( $this->list, $result, $depth ?? 0x7fffffff );
		return new self( $result );
	}


	/**
	 * Pushs all of the given elements onto the map with new keys without creating a new map.
	 *
	 * Examples:
	 *  Map::from( ['foo'] )->concat( new Map( ['bar'] ));
	 *
	 * Results:
	 *  ['foo', 'bar']
	 *
	 * @param iterable $elements List of elements
	 * @return self Updated map for fluid interface
	 */
	public function concat( iterable $elements ) : self
	{
		foreach( $elements as $item ) {
			$this->list[] = $item;
		}

		return $this;
	}


	/**
	 * Combines the values of the map as keys with the passed elements as values.
	 *
	 * Examples:
	 *  Map::from( ['name', 'age'] )->combine( ['Tom', 29] );
	 *
	 * Results:
	 *  ['name' => 'Tom', 'age' => 29]
	 *
	 * @param iterable $values Values of the new map
	 * @return self New map
	 */
	public function combine( iterable $values ) : self
	{
		return new static( array_combine( $this->list, $this->getArray( $values ) ) );
	}


	/**
	 * Creates a new map with the same elements.
	 *
	 * Both maps share the same array until one of the map objects modifies the
	 * array. Then, the array is copied and the copy is modfied (copy on write).
	 *
	 * @return self New map
	 */
	public function copy() : self
	{
		return clone $this;
	}


	/**
	 * Counts the total number of elements in the map.
	 *
	 * @return int Number of elements
	 */
	public function count() : int
	{
		return count( $this->list );
	}


	/**
	 * Counts how often the same values are in the map.
	 *
	 * Examples:
	 *  Map::from( [1, 'foo', 2, 'foo', 1] )->countBy();
	 *  Map::from( [1.11, 3.33, 3.33, 9.99] )->countBy();
	 *  Map::from( ['a@gmail.com', 'b@yahoo.com', 'c@gmail.com'] )->countBy( function( $email ) {
	 *    return substr( strrchr( $email, '@' ), 1 );
	 *  } );
	 *
	 * Results:
	 *  [1 => 2, 'foo' => 2, 2 => 1]
	 *  ['1.11' => 1, '3.33' => 2, '9.99' => 1]
	 *  ['gmail.com' => 2, 'yahoo.com' => 1]
	 *
	 * Counting values does only work for integers and strings because these are
	 * the only types allowed as array keys. All elements are casted to strings
	 * if no callback is passed. Custom callbacks need to make sure that only
	 * string or integer values are returned!
	 *
	 * @param  callable|null $callback Function with (value, key) parameters which returns the value to use for counting
	 * @return self New map with values as keys and their count as value
	 */
	public function countBy( callable $callback = null ) : self
	{
		$callback = $callback ?: function( $value ) {
			return (string) $value;
		};

		return new static( array_count_values( array_map( $callback, $this->list ) ) );
	}


	/**
	 * Dumps the map content and terminates the script.
	 *
	 * The dd() method is very helpful to see what are the map elements passed
	 * between two map methods in a method call chain. It stops execution of the
	 * script afterwards to avoid further output.
	 *
	 * Examples:
	 *  Map::from( ['a' => 'foo', 'b' => 'bar'] )->sort()->dd();
	 *
	 * Results:
	 *  Array
	 *  (
	 *      [0] => bar
	 *      [1] => foo
	 *  )
	 *
	 * @param callable|null $callback Function receiving the map elements as parameter (optional)
	 */
	public function dd( callable $callback = null ) : self
	{
		$this->dump( $callback );
		exit( 1 );
	}


	/**
	 * Returns the keys/values in the map whose values are not present in the passed elements in a new map.
	 *
	 * Examples:
	 *  Map::from( ['a' => 'foo', 'b' => 'bar'] )->diff( ['bar'] );
	 *
	 * Results:
	 *  ['a' => 'foo']
	 *
	 * If a callback is passed, the given function will be used to compare the values.
	 * The function must accept two parameters (value A and B) and must return
	 * -1 if value A is smaller than value B, 0 if both are equal and 1 if value A is
	 * greater than value B. Both, a method name and an anonymous function can be passed:
	 *
	 *  Map::from( [0 => 'a'] )->diff( [0 => 'A'], 'strcasecmp' );
	 *  Map::from( ['b' => 'a'] )->diff( ['B' => 'A'], 'strcasecmp' );
	 *  Map::from( ['b' => 'a'] )->diff( ['c' => 'A'], function( $valA, $valB ) {
	 *      return strtolower( $valA ) <=> strtolower( $valB );
	 *  } );
	 *
	 * All examples will return an empty map because both contain the same values
	 * when compared case insensitive.
	 *
	 * @param iterable $elements List of elements
	 * @param  callable|null $callback Function with (valueA, valueB) parameters and returns -1 (<), 0 (=) and 1 (>)
	 * @return self New map
	 */
	public function diff( iterable $elements, callable $callback = null ) : self
	{
		if( $callback ) {
			return new static( array_udiff( $this->list, $this->getArray( $elements ), $callback ) );
		}

		return new static( array_diff( $this->list, $this->getArray( $elements ) ) );
	}


	/**
	 * Returns the keys/values in the map whose keys and values are not present in the passed elements in a new map.
	 *
	 * Examples:
	 *  Map::from( ['a' => 'foo', 'b' => 'bar'] )->diffAssoc( new Map( ['foo', 'b' => 'bar'] ) );
	 *
	 * Results:
	 *  ['a' => 'foo']
	 *
	 * If a callback is passed, the given function will be used to compare the values.
	 * The function must accept two parameters (value A and B) and must return
	 * -1 if value A is smaller than value B, 0 if both are equal and 1 if value A is
	 * greater than value B. Both, a method name and an anonymous function can be passed:
	 *
	 *  Map::from( [0 => 'a'] )->diffAssoc( [0 => 'A'], 'strcasecmp' );
	 *  Map::from( ['b' => 'a'] )->diffAssoc( ['B' => 'A'], 'strcasecmp' );
	 *  Map::from( ['b' => 'a'] )->diffAssoc( ['c' => 'A'], function( $valA, $valB ) {
	 *      return strtolower( $valA ) <=> strtolower( $valB );
	 *  } );
	 *
	 * The first example will return an empty map because both contain the same
	 * values when compared case insensitive. The second and third example will return
	 * an empty map because 'A' is part of the passed array but the keys doesn't match
	 * ("b" vs. "B" and "b" vs. "c").
	 *
	 * @param iterable $elements List of elements
	 * @param  callable|null $callback Function with (valueA, valueB) parameters and returns -1 (<), 0 (=) and 1 (>)
	 * @return self New map
	 */
	public function diffAssoc( iterable $elements, callable $callback = null ) : self
	{
		if( $callback ) {
			return new static( array_diff_uassoc( $this->list, $this->getArray( $elements ), $callback ) );
		}

		return new static( array_diff_assoc( $this->list, $this->getArray( $elements ) ) );
	}


	/**
	 * Returns the key/value pairs from the map whose keys are not present in the passed elements in a new map.
	 *
	 * Examples:
	 *  Map::from( ['a' => 'foo', 'b' => 'bar'] )->diffKeys( new Map( ['foo', 'b' => 'baz'] ) );
	 *
	 * Results:
	 *  ['a' => 'foo']
	 *
	 * If a callback is passed, the given function will be used to compare the keys.
	 * The function must accept two parameters (key A and B) and must return
	 * -1 if key A is smaller than key B, 0 if both are equal and 1 if key A is
	 * greater than key B. Both, a method name and an anonymous function can be passed:
	 *
	 *  Map::from( [0 => 'a'] )->diffKeys( [0 => 'A'], 'strcasecmp' );
	 *  Map::from( ['b' => 'a'] )->diffKeys( ['B' => 'X'], 'strcasecmp' );
	 *  Map::from( ['b' => 'a'] )->diffKeys( ['c' => 'a'], function( $keyA, $keyB ) {
	 *      return strtolower( $keyA ) <=> strtolower( $keyB );
	 *  } );
	 *
	 * The first and second example will return an empty map because both contain
	 * the same keys when compared case insensitive. The third example will return
	 * ['b' => 'a'] because the keys doesn't match ("b" vs. "c").
	 *
	 * @param iterable $elements List of elements
	 * @param  callable|null $callback Function with (keyA, keyB) parameters and returns -1 (<), 0 (=) and 1 (>)
	 * @return self New map
	 */
	public function diffKeys( iterable $elements, callable $callback = null ) : self
	{
		if( $callback ) {
			return new static( array_diff_ukey( $this->list, $this->getArray( $elements ), $callback ) );
		}

		return new static( array_diff_key( $this->list, $this->getArray( $elements ) ) );
	}


	/**
	 * Dumps the map content using the given function (print_r by default).
	 *
	 * The dump() method is very helpful to see what are the map elements passed
	 * between two map methods in a method call chain.
	 *
	 * Examples:
	 *  Map::from( ['a' => 'foo', 'b' => 'bar'] )->dump()->asort()->dump( 'var_dump' );
	 *
	 * Results:
	 *  Array
	 *  (
	 *      [a] => foo
	 *      [b] => bar
	 *  )
	 *  array(1) {
	 *    ["b"]=>
	 *    string(3) "bar"
	 *    ["a"]=>
	 *    string(3) "foo"
	 *  }
	 *
	 * @param callable|null $callback Function receiving the map elements as parameter (optional)
	 * @return self Same map for fluid interface
	 */
	public function dump( callable $callback = null ) : self
	{
		$callback ? $callback( $this->list ) : print_r( $this->list );
		return $this;
	}


	/**
	 * Returns the duplicate values from the map.
	 *
	 * The keys in the result map are the same as in the original one. For nested
	 * arrays, you have to pass the name of the column of the nested array which
	 * should be used to check for duplicates.
	 *
	 * Examples:
	 *  Map::from( [1, 2, '1', 3] )->duplicates()
	 *  Map::from( [['p' => '1'], ['p' => 1], ['p' => 2]] )->duplicates( 'p' )
	 *  Map::from( [['i' => ['p' => '1']], ['i' => ['p' => 1]]] )->duplicates( 'i/p' )
	 *
	 * Results:
	 *  [2 => '1']
	 *  [1 => ['i' => ['p' => '1']]]
	 *
	 * This does also work for multi-dimensional arrays by passing the keys
	 * of the arrays separated by the delimiter ("/" by default), e.g. "key1/key2/key3"
	 * to get "val" from ['key1' => ['key2' => ['key3' => 'val']]]. The same applies to
	 * public properties of objects or objects implementing __isset() and __get() methods.
	 *
	 * @param string|null $key Key or path of the nested array or object to check for
	 * @return self New map
	 */
	public function duplicates( string $key = null ) : self
	{
		$list = ( $key !== null ? $this->col( $key )->toArray() : $this->list );
		return new static( array_diff_key( $this->list, array_unique( $list ) ) );
	}


	/**
	 * Executes a callback over each entry until FALSE is returned.
	 *
	 * Examples:
	 *  $result = [];
	 *  Map::from( [0 => 'a', 1 => 'b'] )->each( function( $value, $key ) use ( &$result ) {
	 *      $result[$key] = strtoupper( $value );
	 *      return false;
	 *  } );
	 *
	 * The $result array will contain [0 => 'A'] because FALSE is returned
	 * after the first entry and all other entries are then skipped.
	 *
	 * @param \Closure $callback Function with (value, key) parameters and returns TRUE/FALSE
	 * @return self Same map for fluid interface
	 */
	public function each( \Closure $callback ) : self
	{
		foreach( $this->list as $key => $item )
		{
			if( $callback( $item, $key ) === false ) {
				break;
			}
		}

		return $this;
	}


	/**
	 * Determines if the map is empty or not.
	 *
	 * Examples:
	 *  Map::from( [] )->empty();
	 *  Map::from( ['a'] )->empty();
	 *
	 * Results:
	 *  The first example returns TRUE while the second returns FALSE
	 *
	 * The method is equivalent to isEmpty().
	 *
	 * @return bool TRUE if map is empty, FALSE if not
	 */
	public function empty() : bool
	{
		return empty( $this->list );
	}


	/**
	 * Tests if the passed elements are equal to the elements in the map.
	 *
	 * Examples:
	 *  Map::from( ['a'] )->equals( ['a', 'b'] );
	 *  Map::from( ['a', 'b'] )->equals( ['b'] );
	 *  Map::from( ['a', 'b'] )->equals( ['b', 'a'] );
	 *
	 * Results:
	 * The first and second example will return FALSE, the third example will return TRUE
	 *
	 * The method differs to is() in the fact that it doesn't care about the keys
	 * by default. The elements are only loosely compared and the keys are ignored.
	 *
	 * Values are compared by their string values:
	 * (string) $item1 === (string) $item2
	 *
	 * @param iterable $elements List of elements to test against
	 * @return bool TRUE if both are equal, FALSE if not
	 */
	public function equals( iterable $elements ) : bool
	{
		$elements = $this->getArray( $elements );
		return array_diff( $this->list, $elements ) === [] && array_diff( $elements, $this->list ) === [];
	}


	/**
	 * Verifies that all elements pass the test of the given callback.
	 *
	 * Examples:
	 *  Map::from( [0 => 'a', 1 => 'b'] )->every( function( $value, $key ) {
	 *      return is_string( $value );
	 *  } );
	 *
	 *  Map::from( [0 => 'a', 1 => 100] )->every( function( $value, $key ) {
	 *      return is_string( $value );
	 *  } );
	 *
	 * The first example will return TRUE because all values are a string while
	 * the second example will return FALSE.
	 *
	 * @param \Closure $callback Function with (value, key) parameters and returns TRUE/FALSE
	 * @return bool True if all elements pass the test, false if if fails for at least one element
	 */
	public function every( \Closure $callback ) : bool
	{
		foreach( $this->list as $key => $item )
		{
			if( $callback( $item, $key ) === false ) {
				return false;
			}
		}

		return true;
	}


	/**
	 * Returns a new map without the passed element keys.
	 *
	 * Examples:
	 *  Map::from( ['a' => 1, 'b' => 2, 'c' => 3] )->except( 'b' );
	 *  Map::from( [1 => 'a', 2 => 'b', 3 => 'c'] )->except( [1, 3] );
	 *
	 * Results:
	 *  ['a' => 1, 'c' => 3]
	 *  [2 => 'b']
	 *
	 * @param mixed|array $keys List of keys to remove
	 * @return self New map
	 */
	public function except( $keys ) : self
	{
		return $this->copy()->remove( $keys );
	}


	/**
	 * Applies a filter to all elements of the map and returns a new map.
	 *
	 * Examples:
	 *  Map::from( [2 => 'a', 6 => 'b', 13 => 'm', 30 => 'z'] )->filter( function( $value, $key ) {
	 *      return $key < 10 && $value < 'n';
	 *  } );
	 *
	 * Results:
	 *  ['a', 'b']
	 *
	 * If no callback is passed, all values which are empty, null or false will be
	 * removed if their value converted to boolean is FALSE:
	 *  (bool) $value === false
	 *
	 * @param  callable|null $callback Function with (item) parameter and returns TRUE/FALSE
	 * @return self New map
	 */
	public function filter( callable $callback = null ) : self
	{
		if( $callback ) {
			return new static( array_filter( $this->list, $callback, ARRAY_FILTER_USE_BOTH ) );
		}

		return new static( array_filter( $this->list ) );
	}


	/**
	 * Returns the first/last matching element where the callback returns TRUE.
	 *
	 * Examples:
	 *  Map::from( ['a', 'c', 'e'] )->find( function( $value, $key ) {
	 *      return $value >= 'b';
	 *  } );
	 *  Map::from( ['a', 'c', 'e'] )->find( function( $value, $key ) {
	 *      return $value >= 'b';
	 *  }, null, true );
	 *  Map::from( [] )->find( function( $value, $key ) {
	 *      return $value >= 'b';
	 *  }, 'none' );
	 *  Map::from( [] )->find( function( $value, $key ) {
	 *      return $value >= 'b';
	 *  }, new \Exception( 'error' ) );
	 *
	 * Results:
	 * The first example will return 'c' while the second will return 'e' (last element).
	 * The third one will return "none" and the last one will throw the exception.
	 *
	 * @param \Closure $callback Function with (value, key) parameters and returns TRUE/FALSE
	 * @param mixed $default Default value or exception if the map contains no elements
	 * @param bool $reverse TRUE to test elements from back to front, FALSE for front to back (default)
	 * @return mixed First matching value, passed default value or an exception
	 */
	public function find( \Closure $callback, $default = null, bool $reverse = false )
	{
		foreach( ( $reverse ? array_reverse( $this->list ) : $this->list ) as $key => $value )
		{
			if( $callback( $value, $key ) ) {
				return $value;
			}
		}

		if( $default instanceof \Throwable ) {
			throw $default;
		}

		return $default;
	}


	/**
	 * Returns the first element from the map.
	 *
	 * Examples:
	 *  Map::from( ['a', 'b'] )->first();
	 *  Map::from( [] )->first( 'x' );
	 *  Map::from( [] )->first( new \Exception( 'error' ) );
	 *  Map::from( [] )->first( function() { return rand(); } );
	 *
	 * Results:
	 * The first example will return 'b' and the second one 'x'. The third example
	 * will throw the exception passed if the map contains no elements. In the
	 * fourth example, a random value generated by the closure function will be
	 * returned.
	 *
	 * @param mixed $default Default value or exception if the map contains no elements
	 * @return mixed First value of map, (generated) default value or an exception
	 */
	public function first( $default = null )
	{
		if( ( $value = reset( $this->list ) ) !== false ) {
			return $value;
		}

		if( $default instanceof \Closure ) {
			return $default();
		}

		if( $default instanceof \Throwable ) {
			throw $default;
		}

		return $default;
	}


	/**
	 * Returns the first key from the map.
	 *
	 * Examples:
	 *  Map::from( ['a' => 1, 'b' => 2] )->firstKey();
	 *  Map::from( [] )->firstKey();
	 *
	 * Results:
	 * The first example will return 'a' and the second one NULL.
	 *
	 * @return mixed First key of map or NULL if empty
	 */
	public function firstKey()
	{
		if( function_exists( 'array_key_first' ) ) {
			return array_key_first( $this->list );
		}

		reset( $this->list );
		return key( $this->list );
	}


	/**
	 * Creates a new map with all sub-array elements added recursively withput overwriting existing keys.
	 *
	 * Examples:
	 *  Map::from( [[0, 1], [2, 3]] )->flat();
	 *  Map::from( [[0, 1], [[2, 3], 4]] )->flat();
	 *  Map::from( [[0, 1], [[2, 3], 4]] )->flat( 1 );
	 *  Map::from( [[0, 1], Map::from( [[2, 3], 4] )] )->flat();
	 *
	 * Results:
	 *  [0, 1, 2, 3]
	 *  [0, 1, 2, 3, 4]
	 *  [0, 1, [2, 3], 4]
	 *  [0, 1, 2, 3, 4]
	 *
	 * The keys are not preserved and the new map elements will be numbered from
	 * 0-n. A value smaller than 1 for depth will return the same map elements
	 * indexed from 0-n. Flattening does also work if elements implement the
	 * "Traversable" interface (which the Map object does).
	 *
	 * This method is similar than collapse() but doesn't replace existing elements.
	 *
	 * @param int|null $depth Number of levels to flatten multi-dimensional arrays or NULL for all
	 * @return self New map with all sub-array elements added into it recursively, up to the specified depth
	 * @throws \InvalidArgumentException If depth must be greater or equal than 0 or NULL
	 */
	public function flat( int $depth = null ) : self
	{
		if( $depth < 0 ) {
			throw new \InvalidArgumentException( 'Depth must be greater or equal than 0 or NULL' );
		}

		$result = [];
		$this->flatten( $this->list, $result, $depth ?? 0x7fffffff );
		return new self( $result );
	}


	/**
	 * Exchanges the keys with their values and vice versa.
	 *
	 * Examples:
	 *  Map::from( ['a' => 'X', 'b' => 'Y'] )->flip();
	 *
	 * Results:
	 *  ['X' => 'a', 'Y' => 'b']
	 *
	 * @return self New map with keys as values and values as keys
	 */
	public function flip() : self
	{
		return new self( array_flip( $this->list ) );
	}


	/**
	 * Returns an element from the map by key.
	 *
	 * Examples:
	 *  Map::from( ['a' => 'X', 'b' => 'Y'] )->get( 'a' );
	 *  Map::from( ['a' => 'X', 'b' => 'Y'] )->get( 'c', 'Z' );
	 *  Map::from( ['a' => ['b' => ['c' => 'Y']]] )->get( 'a/b/c' );
	 *  Map::from( [] )->get( 'Y', new \Exception( 'error' ) );
	 *  Map::from( [] )->get( function() { return rand(); } );
	 *
	 * Results:
	 * The first example will return 'X', the second 'Z' and the third 'Y'. The forth
	 * example will throw the exception passed if the map contains no elements. In
	 * the fifth example, a random value generated by the closure function will be
	 * returned.
	 *
	 * This does also work for multi-dimensional arrays by passing the keys
	 * of the arrays separated by the delimiter ("/" by default), e.g. "key1/key2/key3"
	 * to get "val" from ['key1' => ['key2' => ['key3' => 'val']]]. The same applies to
	 * public properties of objects or objects implementing __isset() and __get() methods.
	 *
	 * @param mixed $key Key or path to the requested item
	 * @param mixed $default Default value if no element matches
	 * @return mixed Value from map or default value
	 */
	public function get( $key, $default = null )
	{
		if( array_key_exists( $key, $this->list ) ) {
			return $this->list[$key];
		}

		if( ( $v = $this->getValue( $this->list, explode( $this->sep, $key ) ) ) !== null ) {
			return $v;
		}

		if( $default instanceof \Closure ) {
			return $default();
		}

		if( $default instanceof \Throwable ) {
			throw $default;
		}

		return $default;
	}


	/**
	 * Returns an iterator for the elements.
	 *
	 * This method will be used by e.g. foreach() to loop over all entries:
	 *  foreach( Map::from( ['a', 'b'] ) as $value )
	 *
	 * @return \Iterator Over map elements
	 */
	public function getIterator() : \Iterator
	{
		return new \ArrayIterator( $this->list );
	}


	/**
	 * Returns only items which matches the regular expression.
	 *
	 * All items are converted to string first before they are compared to the
	 * regular expression. Thus, fractions of ".0" will be removed in float numbers
	 * which may result in unexpected results.
	 *
	 * Examples:
	 *  Map::from( ['ab', 'bc', 'cd'] )->grep( '/b/' );
	 *  Map::from( ['ab', 'bc', 'cd'] )->grep( '/a/', PREG_GREP_INVERT );
	 *  Map::from( [1.5, 0, 1.0, 'a'] )->grep( '/^(\d+)?\.\d+$/' );
	 *
	 * Results:
	 *  ['ab', 'bc']
	 *  ['bc', 'cd']
	 *  [1.5] // float 1.0 is converted to string "1"
	 *
	 * The keys are preserved using this method.
	 *
	 * @param string $pattern Regular expression pattern, e.g. "/ab/"
	 * @param int $flags PREG_GREP_INVERT to return elements not matching the pattern
	 * @return self New map containing only the matched elements
	 */
	public function grep( string $pattern, int $flags = 0 ) : self
	{
		if( ( $result = preg_grep( $pattern, $this->list, $flags ) ) === false ) {
			throw new \RuntimeException( 'Regular expression error: ' . preg_last_error_msg() );
		}

		return new static( $result );
	}


	/**
	 * Groups associative array elements or objects by the passed key or closure.
	 *
	 * Instead of overwriting items with the same keys like to the col() method
	 * does, groupBy() keeps all entries in sub-arrays. It's preserves the keys
	 * of the orignal map entries too.
	 *
	 * Examples:
	 *  $list = [
	 *    10 => ['aid' => 123, 'code' => 'x-abc'],
	 *    20 => ['aid' => 123, 'code' => 'x-def'],
	 *    30 => ['aid' => 456, 'code' => 'x-def']
	 *  ];
	 *  Map::from( $list )->groupBy( 'aid' );
	 *  Map::from( $list )->groupBy( function( $item, $key ) {
	 *    return substr( $item['code'], -3 );
	 *  } );
	 *  Map::from( $list )->groupBy( 'xid' );
	 *
	 * Results:
	 *  [
	 *    123 => [10 => ['aid' => 123, 'code' => 'x-abc'], 20 => ['aid' => 123, 'code' => 'x-def']],
	 *    456 => [30 => ['aid' => 456, 'code' => 'x-def']]
	 *  ]
	 *  [
	 *    'abc' => [10 => ['aid' => 123, 'code' => 'x-abc']],
	 *    'def' => [20 => ['aid' => 123, 'code' => 'x-def'], 30 => ['aid' => 456, 'code' => 'x-def']]
	 *  ]
	 *  [
	 *    '' => [
	 *      10 => ['aid' => 123, 'code' => 'x-abc'],
	 *      20 => ['aid' => 123, 'code' => 'x-def'],
	 *      30 => ['aid' => 456, 'code' => 'x-def']
	 *    ]
	 *  ]
	 *
	 * In case the passed key doesn't exist in one or more items, these items
	 * are stored in a sub-array using an empty string as key.
	 *
	 * @param  \Closure|string $key Closure function with (item, idx) parameters returning the key or the key itself to group by
	 * @return self New map with elements grouped by the given key
	 */
	public function groupBy( $key ) : self
	{
		$result = [];

		foreach( $this->list as $idx => $item )
		{
			if( is_callable( $key ) ) {
				$keyval = $key( $item, $idx );
			} elseif( ( is_array( $item ) || $item instanceof \ArrayAccess ) && isset( $item[$key] ) ) {
				$keyval = $item[$key];
			} elseif( is_object( $item ) && isset( $item->{$key} ) ) {
				$keyval = $item->{$key};
			} else {
				$keyval = '';
			}

			$result[$keyval][$idx] = $item;
		}

		return new static( $result );
	}


	/**
	 * Determines if a key or several keys exists in the map.
	 *
	 * If several keys are passed as array, all keys must exist in the map for
	 * TRUE to be returned.
	 *
	 * Examples:
	 *  Map::from( ['a' => 'X', 'b' => 'Y'] )->has( 'a' );
	 *  Map::from( ['a' => 'X', 'b' => 'Y'] )->has( ['a', 'b'] );
	 *  Map::from( ['a' => ['b' => ['c' => 'Y']]] )->has( 'a/b/c' );
	 *  Map::from( ['a' => 'X', 'b' => 'Y'] )->has( 'c' );
	 *  Map::from( ['a' => 'X', 'b' => 'Y'] )->has( ['a', 'c'] );
	 *  Map::from( ['a' => 'X', 'b' => 'Y'] )->has( 'X' );
	 *
	 * Results:
	 * The first three examples will return TRUE while the other ones will return FALSE
	 *
	 * This does also work for multi-dimensional arrays by passing the keys
	 * of the arrays separated by the delimiter ("/" by default), e.g. "key1/key2/key3"
	 * to get "val" from ['key1' => ['key2' => ['key3' => 'val']]]. The same applies to
	 * public properties of objects or objects implementing __isset() and __get() methods.
	 *
	 * @param mixed|array $key Key of the requested item or list of keys
	 * @return bool TRUE if key or keys are available in map, FALSE if not
	 */
	public function has( $key ) : bool
	{
		foreach( (array) $key as $entry )
		{
			if( array_key_exists( $entry, $this->list ) === false
				&& $this->getValue( $this->list, explode( $this->sep, $entry ) ) === null
			) {
				return false;
			}
		}

		return true;
	}


	/**
	 * Executes callbacks depending on the condition.
	 *
	 * Examples:
	 *  Map::from( [] )->if( strpos( 'abc', 'b' ) !== false, function( $map ) {
	 *    echo 'found';
	 *  } );
	 *
	 *  Map::from( [] )->if( function( $map ) {
	 *    return $map->empty();
	 *  }, function( $map ) {
	 *    echo 'then';
	 *  } );
	 *
	 *  Map::from( ['a'] )->if( function( $map ) {
	 *    return $map->empty();
	 *  }, function( $map ) {
	 *    echo 'then';
	 *  }, function( $map ) {
	 *    echo 'else';
	 *  } );
	 *
	 * Results:
	 * The first example returns "found" while the second one returns "then" and
	 * the third one "else".
	 *
	 * Since PHP 7.4, you can also pass arrow function like `fn($map) => $map->has('c')`
	 * (a short form for anonymous closures) as parameters. The automatically have access
	 * to previously defined variables but can not modify them. Also, they can not have
	 * a void return type and must/will always return something. Details about
	 * [PHP arrow functions](https://www.php.net/manual/en/functions.arrow.php)
	 *
	 * @param \Closure|bool $condition Boolean or function with (map) parameter returning a boolean
	 * @param \Closure $then Function with (map) parameter
	 * @param \Closure|null $else Function with (map) parameter (optional)
	 * @return self Same map for fluid interface
	 */
	public function if( $condition, \Closure $then, \Closure $else = null ) : self
	{
		if( $condition instanceof \Closure ? $condition( $this ) : $condition ) {
			$then( $this );
		} elseif( $else ) {
			$else( $this );
		}

		return $this;
	}


	/**
	 * Tests if the passed element or elements are part of the map.
	 *
	 * Examples:
	 *  Map::from( ['a', 'b'] )->in( 'a' );
	 *  Map::from( ['a', 'b'] )->in( ['a', 'b'] );
	 *  Map::from( ['a', 'b'] )->in( 'x' );
	 *  Map::from( ['a', 'b'] )->in( ['a', 'x'] );
	 *  Map::from( ['1', '2'] )->in( 2, true );
	 *
	 * Results:
	 * The first and second example will return TRUE while the other ones will return FALSE
	 *
	 * @param mixed|array $element Element or elements to search for in the map
	 * @param bool $strict TRUE to check the type too, using FALSE '1' and 1 will be the same
	 * @return bool TRUE if all elements are available in map, FALSE if not
	 */
	public function in( $element, bool $strict = false ) : bool
	{
		if( !is_array( $element ) ) {
			return in_array( $element, $this->list, $strict );
		};

		foreach( $element as $entry )
		{
			if( in_array( $entry, $this->list, $strict ) === false ) {
				return false;
			}
		}

		return true;
	}


	/**
	 * Tests if the passed element or elements are part of the map.
	 *
	 * Examples:
	 *  Map::from( ['a', 'b'] )->includes( 'a' );
	 *  Map::from( ['a', 'b'] )->includes( ['a', 'b'] );
	 *  Map::from( ['a', 'b'] )->includes( 'x' );
	 *  Map::from( ['a', 'b'] )->includes( ['a', 'x'] );
	 *  Map::from( ['1', '2'] )->includes( 2, true );
	 *
	 * Results:
	 * The first and second example will return TRUE while the other ones will return FALSE
	 *
	 * This method is an alias for in(). For performance reasons, in() should be
	 * preferred because it uses one method call less than includes().
	 *
	 * @param mixed|array $element Element or elements to search for in the map
	 * @param bool $strict TRUE to check the type too, using FALSE '1' and 1 will be the same
	 * @return bool TRUE if all elements are available in map, FALSE if not
	 */
	public function includes( $element, bool $strict = false ) : bool
	{
		return $this->in( $element, $strict );
	}


	/**
	 * Returns the numerical index of the given key.
	 *
	 * Examples:
	 *  Map::from( [4 => 'a', 8 => 'b'] )->index( '8' );
	 *  Map::from( [4 => 'a', 8 => 'b'] )->index( function( $key ) {
	 *      return $key == '8';
	 *  } );
	 *
	 * Results:
	 * Both examples will return "1" because the value "b" is at the second position
	 * and the returned index is zero based so the first item has the index "0".
	 *
	 * @param \Closure|string|int $value Key to search for or function with (key) parameters return TRUE if key is found
	 * @return int|null Position of the found value (zero based) or NULL if not found
	 */
	public function index( $value ) : ?int
	{
		if( $value instanceof \Closure )
		{
			$pos = 0;

			foreach( $this->list as $key => $item )
			{
				if( $value( $key ) ) {
					return $pos;
				}

				++$pos;
			}

			return null;
		}

		$pos = array_search( $value, array_keys( $this->list ) );
		return $pos !== false ? $pos : null;
	}


	/**
	 * Inserts the value or values after the given element.
	 *
	 * Examples:
	 *  Map::from( ['a' => 'foo', 'b' => 'bar'] )->insertAfter( 'foo', 'baz' );
	 *  Map::from( ['foo', 'bar'] )->insertAfter( 'foo', ['baz', 'boo'] );
	 *  Map::from( ['foo', 'bar'] )->insertAfter( null, 'baz' );
	 *
	 * Results:
	 *  ['a' => 'foo', 0 => 'baz', 'b' => 'bar']
	 *  ['foo', 'baz', 'boo', 'bar']
	 *  ['foo', 'bar', 'baz']
	 *
	 * Numerical array indexes are not preserved.
	 *
	 * @param mixed $element Element after the value is inserted
	 * @param mixed $value Element or list of elements to insert
	 * @return self Updated map for fluid interface
	 */
	public function insertAfter( $element, $value ) : self
	{
		$position = ( $element !== null && ( $pos = $this->pos( $element ) ) !== null ? $pos : count( $this->list ) );
		array_splice( $this->list, $position + 1, 0, $this->getArray( $value ) );

		return $this;
	}


	/**
	 * Inserts the value or values before the given element.
	 *
	 * Examples:
	 *  Map::from( ['a' => 'foo', 'b' => 'bar'] )->insertBefore( 'bar', 'baz' );
	 *  Map::from( ['foo', 'bar'] )->insertBefore( 'bar', ['baz', 'boo'] );
	 *  Map::from( ['foo', 'bar'] )->insertBefore( null, 'baz' );
	 *
	 * Results:
	 *  ['a' => 'foo', 0 => 'baz', 'b' => 'bar']
	 *  ['foo', 'baz', 'boo', 'bar']
	 *  ['foo', 'bar', 'baz']
	 *
	 * Numerical array indexes are not preserved.
	 *
	 * @param mixed $element Element before the value is inserted
	 * @param mixed $value Element or list of elements to insert
	 * @return self Updated map for fluid interface
	 */
	public function insertBefore( $element, $value ) : self
	{
		$position = ( $element !== null && ( $pos = $this->pos( $element ) ) !== null ? $pos : count( $this->list ) );
		array_splice( $this->list, $position, 0, $this->getArray( $value ) );

		return $this;
	}


	/**
	 * Returns all values in a new map that are available in both, the map and the given elements.
	 *
	 * Examples:
	 *  Map::from( ['a' => 'foo', 'b' => 'bar'] )->intersect( ['bar'] );
	 *
	 * Results:
	 *  ['b' => 'bar']
	 *
	 * If a callback is passed, the given function will be used to compare the values.
	 * The function must accept two parameters (value A and B) and must return
	 * -1 if value A is smaller than value B, 0 if both are equal and 1 if value A is
	 * greater than value B. Both, a method name and an anonymous function can be passed:
	 *
	 *  Map::from( [0 => 'a'] )->intersect( [0 => 'A'], 'strcasecmp' );
	 *  Map::from( ['b' => 'a'] )->intersect( ['B' => 'A'], 'strcasecmp' );
	 *  Map::from( ['b' => 'a'] )->intersect( ['c' => 'A'], function( $valA, $valB ) {
	 *      return strtolower( $valA ) <=> strtolower( $valB );
	 *  } );
	 *
	 * All examples will return a map containing ['a'] because both contain the same
	 * values when compared case insensitive.
	 *
	 * @param iterable $elements List of elements
	 * @param  callable|null $callback Function with (valueA, valueB) parameters and returns -1 (<), 0 (=) and 1 (>)
	 * @return self New map
	 */
	public function intersect( iterable $elements, callable $callback = null ) : self
	{
		$elements = $this->getArray( $elements );

		if( $callback ) {
			return new static( array_uintersect( $this->list, $elements, $callback ) );
		}

		// using array_intersect() is 7x slower
		return ( new static( $this->list ) )
			->remove( array_keys( array_diff( $this->list, $elements ) ) )
			->remove( array_keys( array_diff( $elements, $this->list ) ) );
	}


	/**
	 * Returns all values in a new map that are available in both, the map and the given elements while comparing the keys too.
	 *
	 * Examples:
	 *  Map::from( ['a' => 'foo', 'b' => 'bar'] )->intersectAssoc( new Map( ['foo', 'b' => 'bar'] ) );
	 *
	 * Results:
	 *  ['a' => 'foo']
	 *
	 * If a callback is passed, the given function will be used to compare the values.
	 * The function must accept two parameters (value A and B) and must return
	 * -1 if value A is smaller than value B, 0 if both are equal and 1 if value A is
	 * greater than value B. Both, a method name and an anonymous function can be passed:
	 *
	 *  Map::from( [0 => 'a'] )->intersectAssoc( [0 => 'A'], 'strcasecmp' );
	 *  Map::from( ['b' => 'a'] )->intersectAssoc( ['B' => 'A'], 'strcasecmp' );
	 *  Map::from( ['b' => 'a'] )->intersectAssoc( ['c' => 'A'], function( $valA, $valB ) {
	 *      return strtolower( $valA ) <=> strtolower( $valB );
	 *  } );
	 *
	 * The first example will return [0 => 'a'] because both contain the same
	 * values when compared case insensitive. The second and third example will return
	 * an empty map because the keys doesn't match ("b" vs. "B" and "b" vs. "c").
	 *
	 * @param iterable $elements List of elements
	 * @param  callable|null $callback Function with (valueA, valueB) parameters and returns -1 (<), 0 (=) and 1 (>)
	 * @return self New map
	 */
	public function intersectAssoc( iterable $elements, callable $callback = null ) : self
	{
		$elements = $this->getArray( $elements );

		if( $callback ) {
			return new static( array_uintersect_assoc( $this->list, $elements, $callback ) );
		}

		return new static( array_intersect_assoc( $this->list, $elements ) );
	}


	/**
	 * Returns all values in a new map that are available in both, the map and the given elements by comparing the keys only.
	 *
	 * Examples:
	 *  Map::from( ['a' => 'foo', 'b' => 'bar'] )->intersectKeys( new Map( ['foo', 'b' => 'baz'] ) );
	 *
	 * Results:
	 *  ['b' => 'bar']
	 *
	 * If a callback is passed, the given function will be used to compare the keys.
	 * The function must accept two parameters (key A and B) and must return
	 * -1 if key A is smaller than key B, 0 if both are equal and 1 if key A is
	 * greater than key B. Both, a method name and an anonymous function can be passed:
	 *
	 *  Map::from( [0 => 'a'] )->intersectKeys( [0 => 'A'], 'strcasecmp' );
	 *  Map::from( ['b' => 'a'] )->intersectKeys( ['B' => 'X'], 'strcasecmp' );
	 *  Map::from( ['b' => 'a'] )->intersectKeys( ['c' => 'a'], function( $keyA, $keyB ) {
	 *      return strtolower( $keyA ) <=> strtolower( $keyB );
	 *  } );
	 *
	 * The first example will return a map with [0 => 'a'] and the second one will
	 * return a map with ['b' => 'a'] because both contain the same keys when compared
	 * case insensitive. The third example will return an empty map because the keys
	 * doesn't match ("b" vs. "c").
	 *
	 * @param iterable $elements List of elements
	 * @param  callable|null $callback Function with (keyA, keyB) parameters and returns -1 (<), 0 (=) and 1 (>)
	 * @return self New map
	 */
	public function intersectKeys( iterable $elements, callable $callback = null ) : self
	{
		$elements = $this->getArray( $elements );

		if( $callback ) {
			return new static( array_intersect_ukey( $this->list, $elements, $callback ) );
		}

		// using array_intersect_key() is 1.6x slower
		return ( new static( $this->list ) )
			->remove( array_keys( array_diff_key( $this->list, $elements ) ) )
			->remove( array_keys( array_diff_key( $elements, $this->list ) ) );
	}


	/**
	 * Tests if the map consists of the same keys and values
	 *
	 * Examples:
	 *  Map::from( ['a', 'b'] )->is( ['b', 'a'] );
	 *  Map::from( ['a', 'b'] )->is( ['b', 'a'], true );
	 *  Map::from( [1, 2] )->is( ['1', '2'] );
	 *
	 * Results:
	 *  The first example returns TRUE while the second and third one returns FALSE
	 *
	 * @param iterable $list List of key/value pairs to compare with
	 * @param bool $strict TRUE for comparing order of elements too, FALSE for key/values only
	 * @param bool TRUE if given list is equal, FALSE if not
	 */
	public function is( iterable $list, bool $strict = false ) : bool
	{
		$list = $this->getArray( $list );

		if( $strict ) {
			return $this->list === $list;
		}

		return $this->list == $list;
	}


	/**
	 * Determines if the map is empty or not.
	 *
	 * Examples:
	 *  Map::from( [] )->isEmpty();
	 *  Map::from( ['a'] )->isEmpty();
	 *
	 * Results:
	 *  The first example returns TRUE while the second returns FALSE
	 *
	 * The method is equivalent to empty().
	 *
	 * @return bool TRUE if map is empty, FALSE if not
	 */
	public function isEmpty() : bool
	{
		return empty( $this->list );
	}


	/**
	 * Concatenates the string representation of all elements.
	 *
	 * Objects that implement __toString() does also work, otherwise (and in case
	 * of arrays) a PHP notice is generated. NULL and FALSE values are treated as
	 * empty strings.
	 *
	 * Examples:
	 *  Map::from( ['a', 'b', false] )->join();
	 *  Map::from( ['a', 'b', null, false] )->join( '-' );
	 *
	 * Results:
	 * The first example will return "ab" while the second one will return "a-b--"
	 *
	 * @param string $glue Character or string added between elements
	 * @return string String of concatenated map elements
	 */
	public function join( string $glue = '' ) : string
	{
		return implode( $glue, $this->list );
	}


	/**
	 * Returns the keys of the all elements in a new map object.
	 *
	 * Examples:
	 *  Map::from( ['a', 'b'] );
	 *  Map::from( ['a' => 0, 'b' => 1] );
	 *
	 * Results:
	 * The first example returns a map containing [0, 1] while the second one will
	 * return a map with ['a', 'b'].
	 *
	 * @return self New map
	 */
	public function keys() : self
	{
		return new static( array_keys( $this->list ) );
	}


	/**
	 * Sorts the elements by their keys in reverse order.
	 *
	 * Examples:
	 *  Map::from( ['b' => 0, 'a' => 1] )->krsort();
	 *  Map::from( [1 => 'a', 0 => 'b'] )->krsort();
	 *
	 * Results:
	 *  ['a' => 1, 'b' => 0]
	 *  [0 => 'b', 1 => 'a']
	 *
	 * The parameter modifies how the keys are compared. Possible values are:
	 * - SORT_REGULAR : compare elements normally (don't change types)
	 * - SORT_NUMERIC : compare elements numerically
	 * - SORT_STRING : compare elements as strings
	 * - SORT_LOCALE_STRING : compare elements as strings, based on the current locale or changed by setlocale()
	 * - SORT_NATURAL : compare elements as strings using "natural ordering" like natsort()
	 * - SORT_FLAG_CASE : use SORT_STRING|SORT_FLAG_CASE and SORT_NATURALSORT_FLAG_CASE to sort strings case-insensitively
	 *
	 * The keys are preserved using this method and no new map is created.
	 *
	 * @param int $options Sort options for krsort()
	 * @return self Updated map for fluid interface
	 */
	public function krsort( int $options = SORT_REGULAR ) : self
	{
		krsort( $this->list, $options );
		return $this;
	}


	/**
	 * Sorts the elements by their keys.
	 *
	 * Examples:
	 *  Map::from( ['b' => 0, 'a' => 1] )->ksort();
	 *  Map::from( [1 => 'a', 0 => 'b'] )->ksort();
	 *
	 * Results:
	 *  ['a' => 1, 'b' => 0]
	 *  [0 => 'b', 1 => 'a']
	 *
	 * The parameter modifies how the keys are compared. Possible values are:
	 * - SORT_REGULAR : compare elements normally (don't change types)
	 * - SORT_NUMERIC : compare elements numerically
	 * - SORT_STRING : compare elements as strings
	 * - SORT_LOCALE_STRING : compare elements as strings, based on the current locale or changed by setlocale()
	 * - SORT_NATURAL : compare elements as strings using "natural ordering" like natsort()
	 * - SORT_FLAG_CASE : use SORT_STRING|SORT_FLAG_CASE and SORT_NATURALSORT_FLAG_CASE to sort strings case-insensitively
	 *
	 * The keys are preserved using this method and no new map is created.
	 *
	 * @param int $options Sort options for ksort()
	 * @return self Updated map for fluid interface
	 */
	public function ksort( int $options = SORT_REGULAR ) : self
	{
		ksort( $this->list, $options );
		return $this;
	}


	/**
	 * Returns the last element from the map.
	 *
	 * Examples:
	 *  Map::from( ['a', 'b'] )->last();
	 *  Map::from( [] )->last( 'x' );
	 *  Map::from( [] )->last( new \Exception( 'error' ) );
	 *  Map::from( [] )->last( function() { return rand(); } );
	 *
	 * Results:
	 * The first example will return 'b' and the second one 'x'. The third example
	 * will throw the exception passed if the map contains no elements. In the
	 * fourth example, a random value generated by the closure function will be
	 * returned.
	 *
	 * @param mixed $default Default value or exception if the map contains no elements
	 * @return mixed Last value of map, (generated) default value or an exception
	 */
	public function last( $default = null )
	{
		if( ( $value = end( $this->list ) ) !== false ) {
			return $value;
		}

		if( $default instanceof \Closure ) {
			return $default();
		}

		if( $default instanceof \Throwable ) {
			throw $default;
		}

		return $default;
	}


	/**
	 * Returns the last key from the map.
	 *
	 * Examples:
	 *  Map::from( ['a' => 1, 'b' => 2] )->lastKey();
	 *  Map::from( [] )->lastKey();
	 *
	 * Results:
	 * The first example will return 'b' and the second one NULL.
	 *
	 * @return mixed Last key of map or NULL if empty
	 */
	public function lastKey()
	{
		if( function_exists( 'array_key_last' ) ) {
			return array_key_last( $this->list );
		}

		end( $this->list );
		return key( $this->list );
	}


	/**
	 * Calls the passed function once for each element and returns a new map for the result.
	 *
	 * Examples:
	 *  Map::from( ['a' => 2, 'b' => 4] )->map( function( $value, $key ) {
	 *      return $value * 2;
	 *  } );
	 *
	 * Results:
	 *  ['a' => 4, 'b' => 8]
	 *
	 * @param callable $callback Function with (value, key) parameters and returns computed result
	 * @return self New map with the original keys and the computed values
	 */
	public function map( callable $callback ) : self
	{
		$keys = array_keys( $this->list );
		$elements = array_map( $callback, $this->list, $keys );

		return new static( array_combine( $keys, $elements ) ?: [] );
	}


	/**
	 * Returns the maximum value of all elements.
	 *
	 * Examples:
	 *  Map::from( [1, 3, 2, 5, 4] )->max()
	 *  Map::from( ['bar', 'foo', 'baz'] )->max()
	 *  Map::from( [['p' => 30], ['p' => 50], ['p' => 10]] )->max( 'p' )
	 *  Map::from( [['i' => ['p' => 30]], ['i' => ['p' => 50]]] )->max( 'i/p' )
	 *
	 * Results:
	 * The first line will return "5", the second one "foo" and the third/fourth
	 * one return both 50.
	 *
	 * This does also work for multi-dimensional arrays by passing the keys
	 * of the arrays separated by the delimiter ("/" by default), e.g. "key1/key2/key3"
	 * to get "val" from ['key1' => ['key2' => ['key3' => 'val']]]. The same applies to
	 * public properties of objects or objects implementing __isset() and __get() methods.
	 *
	 * Be careful comparing elements of different types because this can have
	 * unpredictable results due to the PHP comparison rules:
	 * {@link https://www.php.net/manual/en/language.operators.comparison.php}
	 *
	 * @param string|null $key Key or path to the value of the nested array or object
	 * @return mixed Maximum value or NULL if there are no elements in the map
	 */
	public function max( string $key = null )
	{
		if( empty( $this->list ) ) {
			return null;
		}

		return max( $key !== null ? $this->col( $key )->toArray() : $this->list );
	}


	/**
	 * Merges the map with the given elements without returning a new map.
	 *
	 * Elements with the same non-numeric keys will be overwritten, elements
	 * with the same numeric keys will be added.
	 *
	 * Examples:
	 *  Map::from( ['a', 'b'] )->merge( ['b', 'c'] );
	 *  Map::from( ['a' => 1, 'b' => 2] )->merge( ['b' => 4, 'c' => 6] );
	 *  Map::from( ['a' => 1, 'b' => 2] )->merge( ['b' => 4, 'c' => 6], true );
	 *
	 * Results:
	 *  ['a', 'b', 'b', 'c']
	 *  ['a' => 1, 'b' => 4, 'c' => 6]
	 *  ['a' => 1, 'b' => [2, 4], 'c' => 6]
	 *
	 * The method is similar to replace() but doesn't replace elements with
	 * the same numeric keys. If you want to be sure that all passed elements
	 * are added without replacing existing ones, use concat() instead.
	 *
	 * @param iterable $elements List of elements
	 * @param bool $recursive TRUE to merge nested arrays too, FALSE for first level elements only
	 * @return self Updated map for fluid interface
	 */
	public function merge( iterable $elements, bool $recursive = false ) : self
	{
		if( $recursive ) {
			$this->list = array_merge_recursive( $this->list, $this->getArray( $elements ) );
		} else {
			$this->list = array_merge( $this->list, $this->getArray( $elements ) );
		}

		return $this;
	}


	/**
	 * Returns the minimum value of all elements.
	 *
	 * Examples:
	 *  Map::from( [2, 3, 1, 5, 4] )->min()
	 *  Map::from( ['baz', 'foo', 'bar'] )->min()
	 *  Map::from( [['p' => 30], ['p' => 50], ['p' => 10]] )->min( 'p' )
	 *  Map::from( [['i' => ['p' => 30]], ['i' => ['p' => 50]]] )->min( 'i/p' )
	 *
	 * Results:
	 * The first line will return "1", the second one "bar", the third one
	 * returns 10 while the last one returns 30.
	 *
	 * This does also work for multi-dimensional arrays by passing the keys
	 * of the arrays separated by the delimiter ("/" by default), e.g. "key1/key2/key3"
	 * to get "val" from ['key1' => ['key2' => ['key3' => 'val']]]. The same applies to
	 * public properties of objects or objects implementing __isset() and __get() methods.
	 *
	 * Be careful comparing elements of different types because this can have
	 * unpredictable results due to the PHP comparison rules:
	 * {@link https://www.php.net/manual/en/language.operators.comparison.php}
	 *
	 * @param string|null $key Key or path to the value of the nested array or object
	 * @return mixed Minimum value or NULL if there are no elements in the map
	 */
	public function min( string $key = null )
	{
		if( empty( $this->list ) ) {
			return null;
		}

		return min( $key !== null ? $this->col( $key )->toArray() : $this->list );
	}


	/**
	 * Returns every nth element from the map.
	 *
	 * Examples:
	 *  Map::from( ['a', 'b', 'c', 'd', 'e', 'f'] )->nth( 2 );
	 *  Map::from( ['a', 'b', 'c', 'd', 'e', 'f'] )->nth( 2, 1 );
	 *
	 * Results:
	 *  ['a', 'c', 'e']
	 *  ['b', 'd', 'f']
	 *
	 * @param int $step Step width
	 * @param int $offset Number of element to start from (0-based)
	 * @return self New map
	 */
	public function nth( int $step, int $offset = 0 ) : self
	{
		$pos = 0;
		$result = [];

		foreach( $this->list as $key => $item )
		{
			if( $pos++ % $step === $offset ) {
				$result[$key] = $item;
			}
		}

		return new static( $result );
	}


	/**
	 * Determines if an element exists at an offset.
	 *
	 * Examples:
	 *  $map = Map::from( ['a' => 1, 'b' => 3, 'c' => null] );
	 *  isset( $map['b'] );
	 *  isset( $map['c'] );
	 *  isset( $map['d'] );
	 *
	 * Results:
	 *  The first isset() will return TRUE while the second and third one will return FALSE
	 *
	 * @param mixed $key Key to check for
	 * @return bool TRUE if key exists, FALSE if not
	 */
	public function offsetExists( $key )
	{
		return isset( $this->list[$key] );
	}


	/**
	 * Returns an element at a given offset.
	 *
	 * Examples:
	 *  $map = Map::from( ['a' => 1, 'b' => 3] );
	 *  $map['b'];
	 *
	 * Results:
	 *  $map['b'] will return 3
	 *
	 * @param mixed $key Key to return the element for
	 * @return mixed Value associated to the given key
	 */
	public function offsetGet( $key )
	{
		return $this->list[$key] ?? null;
	}


	/**
	 * Sets the element at a given offset.
	 *
	 * Examples:
	 *  $map = Map::from( ['a' => 1] );
	 *  $map['b'] = 2;
	 *  $map[0] = 4;
	 *
	 * Results:
	 *  ['a' => 1, 'b' => 2, 0 => 4]
	 *
	 * @param mixed $key Key to set the element for
	 * @param mixed $value New value set for the key
	 */
	public function offsetSet( $key, $value )
	{
		if( $key !== null ) {
			$this->list[$key] = $value;
		} else {
			$this->list[] = $value;
		}
	}


	/**
	 * Unsets the element at a given offset.
	 *
	 * Examples:
	 *  $map = Map::from( ['a' => 1] );
	 *  unset( $map['a'] );
	 *
	 * Results:
	 *  The map will be empty
	 *
	 * @param string $key Key for unsetting the item
	 */
	public function offsetUnset( $key )
	{
		unset( $this->list[$key] );
	}


	/**
	 * Returns a new map with only those elements specified by the given keys.
	 *
	 * Examples:
	 *  Map::from( ['a' => 1, 0 => 'b'] )->only( 'a' );
	 *  Map::from( ['a' => 1, 0 => 'b', 1 => 'c'] )->only( [0, 1] );
	 *
	 * Results:
	 *  ['a' => 1]
	 *  [0 => 'b', 1 => 'c']
	 *
	 * @param iterable|array|string|int $keys Keys of the elements that should be returned
	 * @return self New map with only the elements specified by the keys
	 */
	public function only( $keys ) : self
	{
		return $this->intersectKeys( array_flip( $this->getArray( $keys ) ) );
	}


	/**
	 * Fill up to the specified length with the given value
	 *
	 * In case the given number is smaller than the number of element that are
	 * already in the list, the map is unchanged. If the size is positive, the
	 * new elements are padded on the right, if it's negative then the elements
	 * are padded on the left.
	 *
	 * Examples:
	 *  Map::from( [1, 2, 3] )->pad( 5 );
	 *  Map::from( [1, 2, 3] )->pad( -5 );
	 *  Map::from( [1, 2, 3] )->pad( 5, '0' );
	 *  Map::from( [1, 2, 3] )->pad( 2 );
	 *
	 * Results:
	 *  [1, 2, 3, null, null]
	 *  [null, null, 1, 2, 3]
	 *  [1, 2, 3, '0', '0']
	 *  [1, 2, 3]
	 *
	 * @param int $size Total number of elements that should be in the list
	 * @return self New map
	 */
	public function pad( int $size, $value = null ) : self
	{
		return new static( array_pad( $this->list, $size, $value ) );
	}


	/**
	 * Breaks the list of elements into the given number of groups.
	 *
	 * Examples:
	 *  Map::from( [1, 2, 3, 4, 5] )->partition( 3 );
	 *  Map::from( [1, 2, 3, 4, 5] )->partition( function( $val, $idx ) {
	 *		return $idx % 3;
	 *	} );
	 *
	 * Results:
	 *  [[0 => 1, 1 => 2], [2 => 3, 3 => 4], [4 => 5]]
	 *  [0 => [0 => 1, 3 => 4], 1 => [1 => 2, 4 => 5], 2 => [2 => 3]]
	 *
	 * The keys of the original map are preserved in the returned map.
	 *
	 * @param \Closure|int $number Function with (value, index) as arguments returning the bucket key or number of groups
	 * @return self New map
	 */
	public function partition( $number ) : self
	{
		if( empty( $this->list ) ) {
			return new static();
		}

		$result = [];

		if( $number instanceof \Closure )
		{
			foreach( $this->list as $idx => $item ) {
				$result[$number( $item, $idx )][$idx] = $item;
			}

			return new static( $result );
		}
		elseif( is_int( $number ) )
		{
			$start = 0;
			$size = (int) ceil( count( $this->list ) / $number );

			for( $i = 0; $i < $number; $i++ )
			{
				$result[] = array_slice( $this->list, $start, $size, true );
				$start += $size;
			}

			return new static( $result );
		}

		throw new \InvalidArgumentException( 'Parameter is no closure or integer' );
	}


	/**
	 * Passes the map to the given callback and return the result.
	 *
	 * Examples:
	 *  Map::from( ['a', 'b'] )->pipe( function( $map ) {
	 *      return join( '-', $map->toArray() );
	 *  } );
	 *
	 * Results:
	 *  "a-b" will be returned
	 *
	 * @param \Closure $callback Function with map as parameter which returns arbitrary result
	 * @return mixed Result returned by the callback
	 */
	public function pipe( \Closure $callback )
	{
		return $callback( $this );
	}


	/**
	 * Returns and removes the last element from the map.
	 *
	 * Examples:
	 *  Map::from( ['a', 'b'] )->pop();
	 *
	 * Results:
	 *  "b" will be returned and the map only contains ['a'] afterwards
	 *
	 * @return mixed Last element of the map or null if empty
	 */
	public function pop()
	{
		return array_pop( $this->list );
	}


	/**
	 * Returns the numerical index of the value.
	 *
	 * Examples:
	 *  Map::from( [4 => 'a', 8 => 'b'] )->pos( 'b' );
	 *  Map::from( [4 => 'a', 8 => 'b'] )->pos( function( $item, $key ) {
	 *      return $item === 'b';
	 *  } );
	 *
	 * Results:
	 * Both examples will return "1" because the value "b" is at the second position
	 * and the returned index is zero based so the first item has the index "0".
	 *
	 * @param \Closure|string|int $value Value to search for or function with (item, key) parameters return TRUE if value is found
	 * @return int|null Position of the found value (zero based) or NULL if not found
	 */
	public function pos( $value ) : ?int
	{
		$pos = 0;

		if( $value instanceof \Closure )
		{
			foreach( $this->list as $key => $item )
			{
				if( $value( $item, $key ) ) {
					return $pos;
				}

				++$pos;
			}
		}

		foreach( $this->list as $key => $item )
		{
			if( $item === $value ) {
				return $pos;
			}

			++$pos;
		}

		return null;
	}


	/**
	 * Adds a prefix in front of each map entry.
	 *
	 * By defaul, nested arrays are walked recusively so all entries at all levels are prefixed.
	 *
	 * Examples:
	 *  Map::from( ['a', 'b'] )->prefix( '1-' );
	 *  Map::from( ['a', ['b']] )->prefix( '1-' );
	 *  Map::from( ['a', ['b']] )->prefix( '1-', 1 );
	 *  Map::from( ['a', 'b'] )->prefix( function( $item, $key ) {
	 *      return ( ord( $item ) + ord( $key ) ) . '-';
	 *  } );
	 *
	 * Results:
	 *  The first example returns ['1-a', '1-b'] while the second one will return
	 *  ['1-a', ['1-b']]. In the third example, the depth is limited to the first
	 *  level only so it will return ['1-a', ['b']]. The forth example passing
	 *  the closure will return ['145-a', '147-b'].
	 *
	 * @param \Closure|string $prefix Prefix string or anonymous function with ($item, $key) as parameters
	 * @param int|null $depth Maximum depth to dive into multi-dimensional arrays starting from "1"
	 * @return self Updated map for fluid interface
	 */
	public function prefix( $prefix, int $depth = null ) : self
	{
		$fcn = function( array $list, $prefix, int $depth ) use ( &$fcn ) {

			foreach( $list as $key => $item )
			{
				if( is_array( $item ) ) {
					$list[$key] = $depth > 1 ? $fcn( $item, $prefix, $depth - 1 ) : $item;
				} else {
					$list[$key] = ( is_callable( $prefix ) ? $prefix( $item, $key ) : $prefix ) . $item;
				}
			}

			return $list;
		};

		$this->list = $fcn( $this->list, $prefix, $depth ?? 0x7fffffff );
		return $this;
	}


	/**
	 * Pushes an element onto the beginning of the map without returning a new map.
	 *
	 * This method is an alias for unshift().
	 *
	 * @param mixed $value Item to add at the beginning
	 * @param mixed $key Key for the item
	 * @return self Same map for fluid interface
	 */
	public function prepend( $value, $key = null ) : self
	{
		return $this->unshift( $value, $key );
	}


	/**
	 * Returns and removes an element from the map by its key.
	 *
	 * Examples:
	 *  Map::from( ['a', 'b', 'c'] )->pull( 1 );
	 *  Map::from( ['a', 'b', 'c'] )->pull( 'x', 'none' );
	 *  Map::from( [] )->pull( 'Y', new \Exception( 'error' ) );
	 *  Map::from( [] )->pull( 'Z', function() { return rand(); } );
	 *
	 * Results:
	 * The first example will return "b" and the map contains ['a', 'c'] afterwards.
	 * The second one will return "none" and the map content stays untouched. If you
	 * pass an exception as default value, it will throw that exception if the map
	 * contains no elements. In the fourth example, a random value generated by the
	 * closure function will be returned.
	 *
	 *
	 * @param mixed $key Key to retrieve the value for
	 * @param mixed $default Default value if key isn't available
	 * @return mixed Value from map or default value
	 */
	public function pull( $key, $default = null )
	{
		$value = $this->get( $key, $default );
		unset( $this->list[$key] );

		return $value;
	}


	/**
	 * Pushes an element onto the end of the map without returning a new map.
	 *
	 * Examples:
	 *  Map::from( ['a', 'b'] )->push( 'aa' );
	 *
	 * Results:
	 *  ['a', 'b', 'aa']
	 *
	 * @param mixed $value Value to add to the end
	 * @return self Same map for fluid interface
	 */
	public function push( $value ) : self
	{
		$this->list[] = $value;
		return $this;
	}


	/**
	 * Returns one or more random element from the map incl. their keys.
	 *
	 * Examples:
	 *  Map::from( [2, 4, 8, 16] )->random();
	 *  Map::from( [2, 4, 8, 16] )->random( 2 );
	 *  Map::from( [2, 4, 8, 16] )->random( 5 );
	 *
	 * Results:
	 * The first example will return a map including [0 => 8] or any other value,
	 * the second one will return a map with [0 => 16, 1 => 2] or any other values
	 * and the third example will return a map of the whole list in random order. The
	 * less elements are in the map, the less random the order will be, especially if
	 * the maximum number of values is high or close to the number of elements.
	 *
	 * The keys of the original map are preserved in the returned map.
	 *
	 * @param int $max Maximum number of elements that should be returned
	 * @return self New map with key/element pairs from original map in random order
	 * @throws \InvalidArgumentException If requested number of elements is less than 1
	 */
	public function random( int $max = 1 ) : self
	{
		if( $max < 1 ) {
			throw new \InvalidArgumentException( 'Requested number of elements must be greater or equal than 1' );
		}

		if( empty( $this->list ) ) {
			return new self();
		}

		if( ( $num = count( $this->list ) ) < $max ) {
			$max = $num;
		}

		$keys = array_rand( $this->list, $max );

		return new self( array_intersect_key( $this->list, array_flip( (array) $keys ) ) );
	}


	/**
	 * Iteratively reduces the array to a single value using a callback function.
	 * Afterwards, the map will be empty.
	 *
	 * Examples:
	 *  Map::from( [2, 8] )->reduce( function( $result, $value ) {
	 *      return $result += $value;
	 *  }, 10 );
	 *
	 * Results:
	 *  "20" will be returned because the sum is computed by 10 (initial value) + 2 + 8
	 *
	 * @param callable $callback Function with (result, value) parameters and returns result
	 * @param mixed $initial Initial value when computing the result
	 * @return mixed Value computed by the callback function
	 */
	public function reduce( callable $callback, $initial = null )
	{
		return array_reduce( $this->list, $callback, $initial );
	}


	/**
	 * Removes all matched elements and returns a new map.
	 *
	 * Examples:
	 *  Map::from( [2 => 'a', 6 => 'b', 13 => 'm', 30 => 'z'] )->reject( function( $value, $key ) {
	 *      return $value < 'm';
	 *  } );
	 *  Map::from( [2 => 'a', 13 => 'm', 30 => 'z'] )->reject( 'm' );
	 *  Map::from( [2 => 'a', 6 => null, 13 => 'm'] )->reject();
	 *
	 * Results:
	 *  [13 => 'm', 30 => 'z']
	 *  [2 => 'a', 30 => 'z']
	 *  [6 => null]
	 *
	 * This method is the inverse of the filter() and should return TRUE if the
	 * item should be removed from the returned map.
	 *
	 * If no callback is passed, all values which are NOT empty, null or false will be
	 * removed.
	 *
	 * @param Closure|mixed $callback Function with (item) parameter which returns TRUE/FALSE or value to compare with
	 * @return self New map
	 */
	public function reject( $callback = true ) : self
	{
		$isCallable = $callback instanceof \Closure;

		return new static( array_filter( $this->list, function( $value, $key ) use  ( $callback, $isCallable ) {
			return $isCallable ? !$callback( $value, $key ) : $value != $callback;
		}, ARRAY_FILTER_USE_BOTH ) );
	}


	/**
	 * Removes one or more elements from the map by its keys without returning a new map.
	 *
	 * Examples:
	 *  Map::from( ['a' => 1, 2 => 'b'] )->remove( 'a' );
	 *  Map::from( ['a' => 1, 2 => 'b'] )->remove( [2, 'a'] );
	 *
	 * Results:
	 * The first example will result in [2 => 'b'] while the second one resulting
	 * in an empty list
	 *
	 * @param iterable|array|string|int $keys List of keys to remove
	 * @return self Same map for fluid interface
	 */
	public function remove( $keys ) : self
	{
		foreach( $this->getArray( $keys ) as $key ) {
			unset( $this->list[$key] );
		}

		return $this;
	}


	/**
	 * Replaces elements in the map with the given elements without returning a new map.
	 *
	 * Examples:
	 *  Map::from( ['a' => 1, 2 => 'b'] )->replace( ['a' => 2] );
	 *  Map::from( ['a' => 1, 'b' => ['c' => 3, 'd' => 4]] )->replace( ['b' => ['c' => 9]] );
	 *
	 * Results:
	 *  ['a' => 2, 2 => 'b']
	 *  ['a' => 1, 'b' => ['c' => 9, 'd' => 4]]
	 *
	 * The method is similar to merge() but it also replaces elements with numeric
	 * keys. These would be added by merge() with a new numeric key.
	 *
	 * @param iterable $elements List of elements
	 * @param bool $recursive TRUE to replace recursively (default), FALSE to replace elements only
	 * @return self Updated map for fluid interface
	 */
	public function replace( iterable $elements, bool $recursive = true ) : self
	{
		if( $recursive ) {
			$this->list = array_replace_recursive( $this->list, $this->getArray( $elements ) );
		} else {
			$this->list = array_replace( $this->list, $this->getArray( $elements ) );
		}

		return $this;
	}


	/**
	 * Reverses the element order with keys without returning a new map.
	 *
	 * Examples:
	 *  Map::from( ['a', 'b'] )->reverse();
	 *
	 * Results:
	 *  ['b', 'a']
	 *
	 * @return self Updated map for fluid interface
	 */
	public function reverse() : self
	{
		$this->list = array_reverse( $this->list, true );
		return $this;
	}


	/**
	 * Sorts all elements in reverse order using new keys.
	 *
	 * Examples:
	 *  Map::from( ['a' => 1, 'b' => 0] )->rsort();
	 *  Map::from( [0 => 'b', 1 => 'a'] )->rsort();
	 *
	 * Results:
	 *  [0 => 1, 1 => 0]
	 *  [0 => 'b', 1 => 'a']
	 *
	 * The parameter modifies how the values are compared. Possible parameter values are:
	 * - SORT_REGULAR : compare elements normally (don't change types)
	 * - SORT_NUMERIC : compare elements numerically
	 * - SORT_STRING : compare elements as strings
	 * - SORT_LOCALE_STRING : compare elements as strings, based on the current locale or changed by setlocale()
	 * - SORT_NATURAL : compare elements as strings using "natural ordering" like natsort()
	 * - SORT_FLAG_CASE : use SORT_STRING|SORT_FLAG_CASE and SORT_NATURALSORT_FLAG_CASE to sort strings case-insensitively
	 *
	 * The keys aren't preserved and elements get a new index. No new map is created
	 *
	 * @param int $options Sort options for rsort()
	 * @return self Updated map for fluid interface
	 */
	public function rsort( int $options = SORT_REGULAR ) : self
	{
		rsort( $this->list, $options );
		return $this;
	}


	/**
	 * Searches the map for a given value and return the corresponding key if successful.
	 *
	 * Examples:
	 *  Map::from( ['a', 'b', 'c'] )->search( 'b' );
	 *  Map::from( [1, 2, 3] )->search( '2', true );
	 *
	 * Results:
	 * The first example will return 1 (array index) while the second one will
	 * return NULL because the types doesn't match (int vs. string)
	 *
	 * @param mixed $value Item to search for
	 * @param bool $strict TRUE if type of the element should be checked too
	 * @return mixed|null Value from map or null if not found
	 */
	public function search( $value, $strict = true )
	{
		if( ( $result = array_search( $value, $this->list, $strict ) ) !== false ) {
			return $result;
		}

		return null;
	}


	/**
	 * Sets the seperator for paths to values in multi-dimensional arrays or objects.
	 *
	 * This method only changes the separator for the current map instance. To
	 * change the separator for all maps created afterwards, use the static
	 * delimiter() method instead.
	 *
	 * Examples:
	 *  Map::from( ['foo' => ['bar' => 'baz']] )->sep( '/' )->get( 'foo/bar' );
	 *
	 * Results:
	 *  'baz'
	 *
	 * @param string|null $char Separator character, e.g. "." for "key.to.value" instead of "key/to/value"
	 * @return self Same map for fluid interface
	 */
	public function sep( string $char ) : self
	{
		$this->sep = $char;
		return $this;
	}


	/**
	 * Sets an element in the map by key without returning a new map.
	 *
	 * Examples:
	 *  Map::from( ['a'] )->set( 1, 'b' );
	 *  Map::from( ['a'] )->set( 0, 'b' );
	 *
	 * Results:
	 * The first example results in ['a', 'b'] while the second one produces ['b']
	 *
	 * @param mixed $key Key to set the new value for
	 * @param mixed $value New element that should be set
	 * @return self Same map for fluid interface
	 */
	public function set( $key, $value ) : self
	{
		$this->list[(string) $key] = $value;
		return $this;
	}


	/**
	 * Returns and removes the first element from the map.
	 *
	 * Examples:
	 *  Map::from( ['a', 'b'] )->shift();
	 *  Map::from( [] )->shift();
	 *
	 * Results:
	 * The first example returns "a" and shortens the map to ['b'] only while the
	 * second example will return NULL
	 *
	 * Performance note:
	 * The bigger the list, the higher the performance impact because shift()
	 * reindexes all existing elements. Usually, it's better to reverse() the list
	 * and pop() entries from the list afterwards if a significant number of elements
	 * should be removed from the list:
	 *
	 *  $map->reverse()->pop();
	 * instead of
	 *  $map->shift( 'a' );
	 *
	 * @return mixed|null Value from map or null if not found
	 */
	public function shift()
	{
		return array_shift( $this->list );
	}


	/**
	 * Shuffles the elements in the map without returning a new map.
	 *
	 * Examples:
	 *  Map::from( [2 => 'a', 4 => 'b'] )->shuffle();
	 *  Map::from( [2 => 'a', 4 => 'b'] )->shuffle( true );
	 *
	 * Results:
	 * The map in the first example will contain "a" and "b" in random order and
	 * with new keys assigned. The second call will also return all values in
	 * random order but preserves the keys of the original list.
	 *
	 * @param bool $assoc True to preserve keys, false to assign new keys
	 * @return self Updated map for fluid interface
	 */
	public function shuffle( bool $assoc = false ) : self
	{
		if( $assoc )
		{
			$keys = array_keys( $this->list );
			shuffle( $keys );
			$list = [];

			foreach( $keys as $key ) {
				$list[$key] = $this->list[$key];
			}

			$this->list = $list;
		}
		else
		{
			shuffle( $this->list );
		}


		return $this;
	}


	/**
	 * Returns a new map with the given number of items skipped.
	 *
	 * The keys of the items returned in the new map are the same as in the original one.
	 *
	 * Examples:
	 *  Map::from( [1, 2, 3, 4] )->skip( 2 );
	 *  Map::from( [1, 2, 3, 4] )->skip( function( $item, $key ) {
	 *      return $item < 4;
	 *  } );
	 *
	 * Results:
	 *  [2 => 3, 3 => 4]
	 *  [3 => 4]
	 *
	 * @param \Closure|int $offset Number of items to skip or function($item, $key) returning true for skipped items
	 * @return self New map
	 */
	public function skip( $offset ) : self
	{
		if( is_scalar( $offset ) ) {
			return new static( array_slice( $this->list, (int) $offset, null, true ) );
		}

		if( is_callable( $offset ) )
		{
			$idx = 0;

			foreach( $this->list as $key => $item )
			{
				if( !$offset( $item, $key ) ) {
					break;
				}

				++$idx;
			}

			return new static( array_slice( $this->list, $idx, null, true ) );
		}

		throw new \InvalidArgumentException( 'Only an integer or a closure is allowed as first argument for skip()' );
	}


	/**
	 * Returns a map with the slice from the original map.
	 *
	 * Examples:
	 *  Map::from( ['a', 'b', 'c'] )->slice( 1 );
	 *  Map::from( ['a', 'b', 'c'] )->slice( 1, 1 );
	 *  Map::from( ['a', 'b', 'c', 'd'] )->slice( -2, -1 );
	 *
	 * Results:
	 * The first example will return ['b', 'c'] and the second one ['b'] only.
	 * The third example returns ['c'] because the slice starts at the second
	 * last value and ends before the last value.
	 *
	 * The rules for offsets are:
	 * - If offset is non-negative, the sequence will start at that offset
	 * - If offset is negative, the sequence will start that far from the end
	 *
	 * Similar for the length:
	 * - If length is given and is positive, then the sequence will have up to that many elements in it
	 * - If the array is shorter than the length, then only the available array elements will be present
	 * - If length is given and is negative then the sequence will stop that many elements from the end
	 * - If it is omitted, then the sequence will have everything from offset up until the end
	 *
	 * @param int $offset Number of elements to start from
	 * @param int|null $length Number of elements to return or NULL for no limit
	 * @return self New map
	 */
	public function slice( int $offset, int $length = null ) : self
	{
		return new static( array_slice( $this->list, $offset, $length, true ) );
	}


	/**
	 * Tests if at least one element passes the test or is part of the map.
	 *
	 * Examples:
	 *  Map::from( ['a', 'b'] )->some( 'a' );
	 *  Map::from( ['a', 'b'] )->some( ['a', 'c'] );
	 *  Map::from( ['a', 'b'] )->some( function( $item, $key ) {
	 *    return $item === 'a'
	 *  } );
	 *  Map::from( ['a', 'b'] )->some( ['c', 'd'] );
	 *  Map::from( ['1', '2'] )->some( [2], true );
	 *
	 * Results:
	 * The first three examples will return TRUE while the fourth and fifth will return FALSE
	 *
	 * @param \Closure|iterable|mixed $values Anonymous function with (item, key) parameter, element or list of elements to test against
	 * @param bool $strict TRUE to check the type too, using FALSE '1' and 1 will be the same
	 * @return bool TRUE if at least one element is available in map, FALSE if the map contains none of them
	 */
	public function some( $values, bool $strict = false ) : bool
	{
		if( is_iterable( $values ) )
		{
			foreach( $values as $entry )
			{
				if( in_array( $entry, $this->list, $strict ) === true ) {
					return true;
				}
			}

			return false;
		}
		elseif( is_callable( $values ) )
		{
			foreach( $this->list as $key => $item )
			{
				if( $values( $item, $key ) ) {
					return true;
				}
			}
		}
		elseif( in_array( $values, $this->list, $strict ) === true )
		{
			return true;
		}

		return false;
	}


	/**
	 * Sorts all elements using new keys.
	 *
	 * Examples:
	 *  Map::from( ['a' => 1, 'b' => 0] )->sort();
	 *  Map::from( [0 => 'b', 1 => 'a'] )->sort();
	 *
	 * Results:
	 *  [0 => 0, 1 => 1]
	 *  [0 => 'a', 1 => 'b']
	 *
	 * The parameter modifies how the values are compared. Possible parameter values are:
	 * - SORT_REGULAR : compare elements normally (don't change types)
	 * - SORT_NUMERIC : compare elements numerically
	 * - SORT_STRING : compare elements as strings
	 * - SORT_LOCALE_STRING : compare elements as strings, based on the current locale or changed by setlocale()
	 * - SORT_NATURAL : compare elements as strings using "natural ordering" like natsort()
	 * - SORT_FLAG_CASE : use SORT_STRING|SORT_FLAG_CASE and SORT_NATURALSORT_FLAG_CASE to sort strings case-insensitively
	 *
	 * The keys aren't preserved and elements get a new index. No new map is created.
	 *
	 * @param int $options Sort options for sort()
	 * @return self Updated map for fluid interface
	 */
	public function sort( int $options = SORT_REGULAR ) : self
	{
		sort( $this->list, $options );
		return $this;
	}


	/**
	 * Removes a portion of the map and replace it with the given replacement, then return the updated map.
	 *
	 * Examples:
	 *  Map::from( ['a', 'b', 'c'] )->splice( 1 );
	 *  Map::from( ['a', 'b', 'c'] )->splice( 1, 1, ['x', 'y'] );
	 *
	 * Results:
	 * The first example removes all entries after "a", so only ['a'] will be left
	 * in the map and ['b', 'c'] is returned. The second example replaces/returns "b"
	 * (start at 1, length 1) with ['x', 'y'] so the new map will contain
	 * ['a', 'x', 'y', 'c'] afterwards.
	 *
	 * The rules for offsets are:
	 * - If offset is non-negative, the sequence will start at that offset
	 * - If offset is negative, the sequence will start that far from the end
	 *
	 * Similar for the length:
	 * - If length is given and is positive, then the sequence will have up to that many elements in it
	 * - If the array is shorter than the length, then only the available array elements will be present
	 * - If length is given and is negative then the sequence will stop that many elements from the end
	 * - If it is omitted, then the sequence will have everything from offset up until the end
	 *
	 * Numerical array indexes are not preserved.
	 *
	 * @param int $offset Number of elements to start from
	 * @param int|null $length Number of elements to remove, NULL for all
	 * @param mixed $replacement List of elements to insert
	 * @return self New map
	 */
	public function splice( int $offset, int $length = null, $replacement = [] ) : self
	{
		if( $length === null ) {
			$length = count( $this->list );
		}

		return new static( array_splice( $this->list, $offset, $length, $replacement ) );
	}


	/**
	 * Adds a suffix at the end of each map entry.
	 *
	 * By defaul, nested arrays are walked recusively so all entries at all levels are suffixed.
	 *
	 * Examples:
	 *  Map::from( ['a', 'b'] )->suffix( '-1' );
	 *  Map::from( ['a', ['b']] )->suffix( '-1' );
	 *  Map::from( ['a', ['b']] )->suffix( '-1', 1 );
	 *  Map::from( ['a', 'b'] )->suffix( function( $item, $key ) {
	 *      return '-' . ( ord( $item ) + ord( $key ) );
	 *  } );
	 *
	 * Results:
	 *  The first example returns ['a-1', 'b-1'] while the second one will return
	 *  ['a-1', ['b-1']]. In the third example, the depth is limited to the first
	 *  level only so it will return ['a-1', ['b']]. The forth example passing
	 *  the closure will return ['a-145', 'b-147'].
	 *
	 * @param \Closure|string $suffix Suffix string or anonymous function with ($item, $key) as parameters
	 * @param int|null $depth Maximum depth to dive into multi-dimensional arrays starting from "1"
	 * @return self Updated map for fluid interface
	 */
	public function suffix( $suffix, int $depth = null ) : self
	{
		$fcn = function( $list, $suffix, $depth ) use ( &$fcn ) {

			foreach( $list as $key => $item )
			{
				if( is_array( $item ) ) {
					$list[$key] = $depth > 1 ? $fcn( $item, $suffix, $depth - 1 ) : $item;
				} else {
					$list[$key] = $item . ( is_callable( $suffix ) ? $suffix( $item, $key ) : $suffix );
				}
			}

			return $list;
		};

		$this->list = $fcn( $this->list, $suffix, $depth ?? 0x7fffffff );
		return $this;
	}


	/**
	 * Returns the sum of all integer and float values in the map.
	 *
	 * Examples:
	 *  Map::from( [1, 3, 5] )->sum();
	 *  Map::from( [1, 'sum', 5] )->sum();
	 *  Map::from( [['p' => 30], ['p' => 50], ['p' => 10]] )->sum( 'p' );
	 *  Map::from( [['i' => ['p' => 30]], ['i' => ['p' => 50]]] )->sum( 'i/p' );
	 *
	 * Results:
	 * The first line will return "9", the second one "6", the third one "90"
	 * and the last one "80".
	 *
	 * This does also work for multi-dimensional arrays by passing the keys
	 * of the arrays separated by the delimiter ("/" by default), e.g. "key1/key2/key3"
	 * to get "val" from ['key1' => ['key2' => ['key3' => 'val']]]. The same applies to
	 * public properties of objects or objects implementing __isset() and __get() methods.
	 *
	 * @param string|null $key Key or path to the values in the nested array or object to sum up
	 * @return mixed Sum of all elements or 0 if there are no elements in the map
	 */
	public function sum( string $key = null ) : int
	{
		return array_sum( $key !== null ? $this->col( $key )->toArray() : $this->list );
	}


	/**
	 * Returns a new map with the given number of items.
	 *
	 * The keys of the items returned in the new map are the same as in the original one.
	 *
	 * Examples:
	 *  Map::from( [1, 2, 3, 4] )->take( 2 );
	 *  Map::from( [1, 2, 3, 4] )->take( 2, 1 );
	 *  Map::from( [1, 2, 3, 4] )->take( 2, -2 );
	 *  Map::from( [1, 2, 3, 4] )->take( 2, function( $item, $key ) {
	 *      return $item < 2;
	 *  } );
	 *
	 * Results:
	 *  [0 => 1, 1 => 2]
	 *  [1 => 2, 2 => 3]
	 *  [2 => 3, 3 => 4]
	 *  [1 => 2, 2 => 3]
	 *
	 * @param int $size Number of items to return
	 * @param \Closure|int $offset Number of items to skip or function($item, $key) returning true for skipped items
	 * @return self New map
	 */
	public function take( int $size, $offset = 0 ) : self
	{
		if( is_scalar( $offset ) ) {
			return new static( array_slice( $this->list, (int) $offset, $size, true ) );
		}

		if( is_callable( $offset ) )
		{
			$idx = 0;

			foreach( $this->list as $key => $item )
			{
				if( !$offset( $item, $key ) ) {
					break;
				}

				++$idx;
			}

			return new static( array_slice( $this->list, $idx, $size, true ) );
		}

		throw new \InvalidArgumentException( 'Only an integer or a closure is allowed as second argument for take()' );
	}


	/**
	 * Passes a clone of the map to the given callback.
	 *
	 * Use it to "tap" into a chain of methods to check the state between two
	 * method calls. The original map is not altered by anything done in the
	 * callback.
	 *
	 * Examples:
	 *  Map::from( [3, 2, 1] )->rsort()->tap( function( $map ) {
	 *    print_r( $map->remove( 0 )->toArray() );
	 *  } )->first();
	 *
	 * Results:
	 * It will sort the list in reverse order(`[1, 2, 3]`) while keeping the keys,
	 * then prints the items without the first (`[2, 3]`) in the function passed
	 * to `tap()` and returns the first item ("1") at the end.
	 *
	 * @param callable $callback Function receiving ($map) parameter
	 * @return self Same map for fluid interface
	 */
	public function tap( callable $callback ) : self
	{
		$callback( clone $this );
		return $this;
	}


	/**
	 * Returns the elements as a plain array.
	 *
	 * @return array Plain array
	 */
	public function toArray() : array
	{
		return $this->list;
	}


	/**
	 * Returns the elements encoded as JSON string.
	 *
	 * There are several options available to modify the JSON output:
	 * {@link https://www.php.net/manual/en/function.json-encode.php}
	 * The parameter can be a single JSON_* constant or a bitmask of several
	 * constants combine by bitwise OR (|), e.g.:
	 *
	 *  JSON_FORCE_OBJECT|JSON_HEX_QUOT
	 *
	 * @param int $options Combination of JSON_* constants
	 * @return string Array encoded as JSON string
	 */
	public function toJson( int $options = 0 ) : string
	{
		return json_encode( $this->list, $options );
	}


	/**
	 * Creates a HTTP query string from the map elements.
	 *
	 * Examples:
	 *  Map::from( ['a' => 1, 'b' => 2] )->toUrl();
	 *  Map::from( ['a' => ['b' => 'abc', 'c' => 'def'], 'd' => 123] )->toUrl();
	 *
	 * Results:
	 *  a=1&b=2
	 *  a%5Bb%5D=abc&a%5Bc%5D=def&d=123
	 *
	 * @return string Parameter string for GET requests
	 */
	public function toUrl() : string
	{
		return http_build_query( $this->list, null, '&', PHP_QUERY_RFC3986 );
	}


	/**
	 * Exchanges rows and columns for a two dimensional map.
	 *
	 * Examples:
	 *  Map::from( [
	 *    ['name' => 'A', 2020 => 200, 2021 => 100, 2022 => 50],
	 *    ['name' => 'B', 2020 => 300, 2021 => 200, 2022 => 100],
	 *    ['name' => 'C', 2020 => 400, 2021 => 300, 2022 => 200],
	 *  ] )->transpose();
	 *
	 *  Map::from( [
	 *    ['name' => 'A', 2020 => 200, 2021 => 100, 2022 => 50],
	 *    ['name' => 'B', 2020 => 300, 2021 => 200],
	 *    ['name' => 'C', 2020 => 400]
	 *  ] );
	 *
	 * Results:
	 *  [
	 *    'name' => ['A', 'B', 'C'],
	 *    2020 => [200, 300, 400],
	 *    2021 => [100, 200, 300],
	 *    2022 => [50, 100, 200]
	 *  ]
	 *
	 *  [
	 *    'name' => ['A', 'B', 'C'],
	 *    2020 => [200, 300, 400],
	 *    2021 => [100, 200],
	 *    2022 => [50]
	 *  ]
	 *
	 * @return self New map
	 */
	public function transpose() : self
	{
		$result = [];

		foreach( $this->first( [] ) as $key => $col ) {
			$result[$key] = array_column( $this->list, $key );
		}

		return new static( $result );
	}


	/**
	 * Traverses trees of nested items passing each item to the callback.
	 *
	 * This does work for nested arrays and objects with public properties or
	 * objects implementing __isset() and __get() methods. To build trees
	 * of nested items, use the tree() method.
	 *
	 * Examples:
	 *   Map::from( [[
	 *     'id' => 1, 'pid' => null, 'name' => 'n1', 'children' => [
	 *       ['id' => 2, 'pid' => 1, 'name' => 'n2', 'children' => []],
	 *       ['id' => 3, 'pid' => 1, 'name' => 'n3', 'children' => []]
	 *     ]
	 *   ]] )->traverse();
	 *
	 *   Map::from( [[
	 *     'id' => 1, 'pid' => null, 'name' => 'n1', 'children' => [
	 *       ['id' => 2, 'pid' => 1, 'name' => 'n2', 'children' => []],
	 *       ['id' => 3, 'pid' => 1, 'name' => 'n3', 'children' => []]
	 *     ]
	 *   ]] )->traverse( function( $entry, $key, $level ) {
	 *     return str_repeat( '-', $level ) . '- ' . $entry['name'];
	 *   } );
	 *
	 *   Map::from( [[
	 *     'id' => 1, 'pid' => null, 'name' => 'n1', 'children' => [
	 *       ['id' => 2, 'pid' => 1, 'name' => 'n2', 'children' => []],
	 *       ['id' => 3, 'pid' => 1, 'name' => 'n3', 'children' => []]
	 *     ]
	 *   ]] )->traverse( function( $entry, $key, $level ) {
	 *     return !isset( $entry['children'] ) ? $entry : null;
	 *   } )->filter();
	 *
	 *   Map::from( [[
	 *     'id' => 1, 'pid' => null, 'name' => 'n1', 'nodes' => [
	 *       ['id' => 2, 'pid' => 1, 'name' => 'n2', 'nodes' => []]
	 *     ]
	 *   ]] )->traverse( null, 'nodes' );
	 *
	 * Results:
	 *   [
	 *     ['id' => 1, 'pid' => null, 'name' => 'n1', 'children' => [...]],
	 *     ['id' => 2, 'pid' => 1, 'name' => 'n2', 'children' => []],
	 *     ['id' => 3, 'pid' => 1, 'name' => 'n3', 'children' => []],
	 *   ]
	 *
	 *   ['- n1', '-- n2', '-- n3']
	 *
	 *   [
	 *     ['id' => 2, 'pid' => 1, 'name' => 'n2', 'children' => []],
	 *     ['id' => 3, 'pid' => 1, 'name' => 'n3', 'children' => []],
	 *   ]
	 *
	 *   [
	 *     ['id' => 1, 'pid' => null, 'name' => 'n1', 'nodes' => [...]],
	 *     ['id' => 2, 'pid' => 1, 'name' => 'n2', 'nodes' => []],
	 *   ]
	 *
	 * @param \Closure|null $callback Callback with (entry, key, level) arguments, returns the entry added to result
	 * @param string $nestKey Key to the children of each item
	 * @return self New map with all items as flat list
	 */
	public function traverse( \Closure $callback = null, string $nestKey = 'children' ) : self
	{
		$result = [];
		$this->visit( $this->list, $result, 0, $callback, $nestKey );

		return map( $result );
	}


	/**
	 * Creates a tree structure from the list items.
	 *
	 * Use this method to rebuild trees e.g. from database records. To traverse
	 * trees, use the traverse() method.
	 *
	 * Examples:
	 *  Map::from( [
	 *    ['id' => 1, 'pid' => null, 'lvl' => 0, 'name' => 'n1'],
	 *    ['id' => 2, 'pid' => 1, 'lvl' => 1, 'name' => 'n2'],
	 *    ['id' => 3, 'pid' => 2, 'lvl' => 2, 'name' => 'n3'],
	 *    ['id' => 4, 'pid' => 1, 'lvl' => 1, 'name' => 'n4'],
	 *    ['id' => 5, 'pid' => 3, 'lvl' => 2, 'name' => 'n5'],
	 *    ['id' => 6, 'pid' => 1, 'lvl' => 1, 'name' => 'n6'],
	 *  ] )->tree( 'id', 'pid' );
	 *
	 * Results:
	 *   [1 => [
	 *     'id' => 1, 'pid' => null, 'lvl' => 0, 'name' => 'n1', 'children' => [
	 *       2 => ['id' => 2, 'pid' => 1, 'lvl' => 1, 'name' => 'n2', 'children' => [
	 *         3 => ['id' => 3, 'pid' => 2, 'lvl' => 2, 'name' => 'n3', 'children' => []]
	 *       ]],
	 *       4 => ['id' => 4, 'pid' => 1, 'lvl' => 1, 'name' => 'n4', 'children' => [
	 *         5 => ['id' => 5, 'pid' => 3, 'lvl' => 2, 'name' => 'n5', 'children' => []]
	 *       ]],
	 *       6 => ['id' => 6, 'pid' => 1, 'lvl' => 1, 'name' => 'n6', 'children' => []]
	 *     ]
	 *   ]]
	 *
	 * To build the tree correctly, the items must be in order or at least the
	 * nodes of the lower levels must come first. For a tree like this:
	 * n1
	 * |- n2
	 * |  |- n3
	 * |- n4
	 * |  |- n5
	 * |- n6
	 *
	 * Accepted item order:
	 * - in order: n1, n2, n3, n4, n5, n6
	 * - lower levels first: n1, n2, n4, n6, n3, n5
	 *
	 * If your items are unordered, apply usort() first to the map entries, e.g.
	 *   Map::from( [['id' => 3, 'lvl' => 2], ...] )->usort( function( $item1, $item2 ) {
	 *     return $item1['lvl'] <=> $item2['lvl'];
	 *   } );
	 *
	 * @param string $idKey Name of the key with the unique ID of the node
	 * @param string $parentKey Name of the key with the ID of the parent node
	 * @param string $nestKey Name of the key with will contain the children of the node
	 * @return self New map with one or more root tree nodes
	 */
	public function tree( string $idKey, string $parentKey, string $nestKey = 'children' ) : self
	{
		$trees = $refs = [];

		foreach( $this->list as &$node )
		{
			$node[$nestKey] = [];
			$refs[$node[$idKey]] = &$node;

			if( $node[$parentKey] ) {
				$refs[$node[$parentKey]][$nestKey][$node[$idKey]] = &$node;
			} else {
				$trees[$node[$idKey]] = &$node;
			}
		}

		return map( $trees );
	}


	/**
	 * Sorts all elements using a callback and maintains the key association.
	 *
	 * The given callback will be used to compare the values. The callback must accept
	 * two parameters (item A and B) and must return -1 if item A is smaller than
	 * item B, 0 if both are equal and 1 if item A is greater than item B. Both, a
	 * method name and an anonymous function can be passed.
	 *
	 * Examples:
	 *  Map::from( ['a' => 'B', 'b' => 'a'] )->uasort( 'strcasecmp' );
	 *  Map::from( ['a' => 'B', 'b' => 'a'] )->uasort( function( $itemA, $itemB ) {
	 *      return strtolower( $itemA ) <=> strtolower( $itemB );
	 *  } );
	 *
	 * Results:
	 *  ['b' => 'a', 'a' => 'B']
	 *  ['b' => 'a', 'a' => 'B']
	 *
	 * The keys are preserved using this method and no new map is created.
	 *
	 * @param callable|null $callback Function with (itemA, itemB) parameters and returns -1 (<), 0 (=) and 1 (>)
	 * @return self Updated map for fluid interface
	 */
	public function uasort( callable $callback ) : self
	{
		uasort( $this->list, $callback );
		return $this;
	}


	/**
	 * Sorts the map elements by their keys using a callback.
	 *
	 * The given callback will be used to compare the keys. The callback must accept
	 * two parameters (key A and B) and must return -1 if key A is smaller than
	 * key B, 0 if both are equal and 1 if key A is greater than key B. Both, a
	 * method name and an anonymous function can be passed.
	 *
	 * Examples:
	 *  Map::from( ['B' => 'a', 'a' => 'b'] )->uksort( 'strcasecmp' );
	 *  Map::from( ['B' => 'a', 'a' => 'b'] )->uksort( function( $keyA, $keyB ) {
	 *      return strtolower( $keyA ) <=> strtolower( $keyB );
	 *  } );
	 *
	 * Results:
	 *  ['a' => 'b', 'B' => 'a']
	 *  ['a' => 'b', 'B' => 'a']
	 *
	 * The keys are preserved using this method and no new map is created.
	 *
	 * @param callable $callback Function with (keyA, keyB) parameters and returns -1 (<), 0 (=) and 1 (>)
	 * @return self Updated map for fluid interface
	 */
	public function uksort( callable $callback ) : self
	{
		uksort( $this->list, $callback );
		return $this;
	}


	/**
	 * Builds a union of the elements and the given elements without overwriting existing ones.
	 * Existing keys in the map will not be overwritten
	 *
	 * Examples:
	 *  Map::from( [0 => 'a', 1 => 'b'] )->union( [0 => 'c'] );
	 *  Map::from( ['a' => 1, 'b' => 2] )->union( ['c' => 1] );
	 *
	 * Results:
	 * The first example will result in [0 => 'a', 1 => 'b'] because the key 0
	 * isn't overwritten. In the second example, the result will be a combined
	 * list: ['a' => 1, 'b' => 2, 'c' => 1].
	 *
	 * If list entries should be overwritten,  please use merge() instead!
	 *
	 * @param iterable $elements List of elements
	 * @return self Updated map for fluid interface
	 */
	public function union( iterable $elements ) : self
	{
		$this->list += $this->getArray( $elements );
		return $this;
	}


	/**
	 * Returns only unique elements from the map incl. their keys.
	 *
	 * Examples:
	 *  Map::from( [0 => 'a', 1 => 'b', 2 => 'b', 3 => 'c'] )->unique();
	 *  Map::from( [['p' => '1'], ['p' => 1], ['p' => 2]] )->unique( 'p' )
	 *  Map::from( [['i' => ['p' => '1']], ['i' => ['p' => 1]]] )->unique( 'i/p' )
	 *
	 * Results:
	 * [0 => 'a', 1 => 'b', 3 => 'c']
	 * [['p' => 1], ['p' => 2]]
	 * [['i' => ['p' => '1']]]
	 *
	 * Two elements are considered equal if comparing their string representions returns TRUE:
	 * (string) $elem1 === (string) $elem2
	 *
	 * The keys of the elements are only preserved in the new map if no key is passed.
	 *
	 * @param string|null $key Key or path of the nested array or object to check for
	 * @return self New map
	 */
	public function unique( string $key = null ) : self
	{
		if( $key !== null ) {
			return $this->col( null, $key )->values();
		}

		return new static( array_unique( $this->list ) );
	}


	/**
	 * Pushes an element onto the beginning of the map without returning a new map.
	 *
	 * Examples:
	 *  Map::from( ['a', 'b'] )->unshift( 'd' );
	 *  Map::from( ['a', 'b'] )->unshift( 'd', 'first' );
	 *
	 * Results:
	 * The first example will result in ['d', 'a', 'b'] while the second one will
	 * produce ['first' => 'd', 0 => 'a', 1 => 'b'].
	 *
	 * Performance note:
	 * The bigger the list, the higher the performance impact because unshift()
	 * needs to create a new list and copies all existing elements to the new
	 * array. Usually, it's better to push() new entries at the end and reverse()
	 * the list afterwards:
	 *
	 *  $map->push( 'a' )->push( 'b' )->reverse();
	 * instead of
	 *  $map->unshift( 'a' )->unshift( 'b' );
	 *
	 * @param mixed $value Item to add at the beginning
	 * @param mixed $key Key for the item
	 * @return self Same map for fluid interface
	 */
	public function unshift( $value, $key = null ) : self
	{
		if( $key === null ) {
			array_unshift( $this->list, $value );
		} else {
			$this->list = [$key => $value] + $this->list;
		}

		return $this;
	}


	/**
	 * Sorts all elements using a callback using new keys.
	 *
	 * The given callback will be used to compare the values. The callback must accept
	 * two parameters (item A and B) and must return -1 if item A is smaller than
	 * item B, 0 if both are equal and 1 if item A is greater than item B. Both, a
	 * method name and an anonymous function can be passed.
	 *
	 * Examples:
	 *  Map::from( ['a' => 'B', 'b' => 'a'] )->usort( 'strcasecmp' );
	 *  Map::from( ['a' => 'B', 'b' => 'a'] )->usort( function( $itemA, $itemB ) {
	 *      return strtolower( $itemA ) <=> strtolower( $itemB );
	 *  } );
	 *
	 * Results:
	 *  [0 => 'a', 1 => 'B']
	 *  [0 => 'a', 1 => 'B']
	 *
	 * The keys aren't preserved and elements get a new index. No new map is created.
	 *
	 * @param callable $callback Function with (itemA, itemB) parameters and returns -1 (<), 0 (=) and 1 (>)
	 * @return self Updated map for fluid interface
	 */
	public function usort( callable $callback ) : self
	{
		usort( $this->list, $callback );
		return $this;
	}


	/**
	 * Resets the keys and return the values in a new map.
	 *
	 * Examples:
	 *  Map::from( ['x' => 'b', 2 => 'a', 'c'] )->values();
	 *
	 * Results:
	 * A new map with [0 => 'b', 1 => 'a', 2 => 'c'] as content
	 *
	 * @return self New map of the values
	 */
	public function values() : self
	{
		return new static( array_values( $this->list ) );
	}


	/**
	 * Applies the given callback to all elements.
	 *
	 * To change the values of the Map, specify the value parameter as reference
	 * (&$value). You can only change the values but not the keys nor the array
	 * structure.
	 *
	 * Examples:
	 *  Map::from( ['a', 'B', ['c', 'd'], 'e'] )->walk( function( &$value ) {
	 *    $value = strtoupper( $value );
	 *  } );
	 *  Map::from( [66 => 'B', 97 => 'a'] )->walk( function( $value, $key ) {
	 *    echo 'ASCII ' . $key . ' is ' . $value . "\n";
	 *  } );
	 *  Map::from( [1, 2, 3] )->walk( function( &$value, $key, $data ) {
	 *    $value = $data[$value] ?? $value;
	 *  }, [1 => 'one', 2 => 'two'] );
	 *
	 * Results:
	 * The first example will change the Map elements to:
	 *   ['A', 'B', ['C', 'D'], 'E']
	 * The output of the second one will be:
	 *  ASCII 66 is B
	 *  ASCII 97 is a
	 * The last example changes the Map elements to:
	 *  ['one', 'two', 3]
	 *
	 * By default, Map elements which are arrays will be traversed recursively.
	 * To iterate over the Map elements only, pass FALSE as third parameter.
	 *
	 * @param callable $callback Function with (item, key, data) parameters
	 * @param mixed $data Arbitrary data that will be passed to the callback as third parameter
	 * @param bool $recursive TRUE to traverse sub-arrays recursively (default), FALSE to iterate Map elements only
	 * @return self Map for fluid interface
	 */
	public function walk( callable $callback, $data = null, bool $recursive = true ) : self
	{
		if( $recursive ) {
			array_walk_recursive( $this->list, $callback, $data );
		} else {
			array_walk( $this->list, $callback, $data );
		}

		return $this;
	}


	/**
	 * Filters the list of elements by a given condition.
	 *
	 * Examples:
	 *  Map::from( [
	 *    ['id' => 1, 'type' => 'name'],
	 *    ['id' => 2, 'type' => 'short'],
	 *  ] )->where( 'type', '==', 'name' );
	 *
	 *  Map::from( [
	 *    ['id' => 3, 'price' => 10],
	 *    ['id' => 4, 'price' => 50],
	 *  ] )->where( 'price', '>', 20 );
	 *
	 *  Map::from( [
	 *    ['id' => 3, 'price' => 10],
	 *    ['id' => 4, 'price' => 50],
	 *  ] )->where( 'price', 'in', [10, 25] );
	 *
	 *  Map::from( [
	 *    ['id' => 3, 'price' => 10],
	 *    ['id' => 4, 'price' => 50],
	 *  ] )->where( 'price', '-', [10, 100] );
	 *
	 *  Map::from( [
	 *    ['item' => ['id' => 3, 'price' => 10]],
	 *    ['item' => ['id' => 4, 'price' => 50]],
	 *  ] )->where( 'item/price', '>', 30 );
	 *
	 * Results:
	 *  [0 => ['id' => 1, 'type' => 'name']]
	 *  [1 => ['id' => 4, 'price' => 50]]
	 *  [0 => ['id' => 3, 'price' => 10]]
	 *  [0 => ['id' => 3, 'price' => 10], ['id' => 4, 'price' => 50]]
	 *  [1 => ['item' => ['id' => 4, 'price' => 50]]]
	 *
	 * Available operators are:
	 * * '==' : Equal
	 * * '===' : Equal and same type
	 * * '!=' : Not equal
	 * * '!==' : Not equal and same type
	 * * '<=' : Smaller than an equal
	 * * '>=' : Greater than an equal
	 * * '<' : Smaller
	 * * '>' : Greater
	 * 'in' : Array of value which are in the list of values
	 * '-' : Values between array of start and end value, e.g. [10, 100] (inclusive)
	 *
	 * This does also work for multi-dimensional arrays by passing the keys
	 * of the arrays separated by the delimiter ("/" by default), e.g. "key1/key2/key3"
	 * to get "val" from ['key1' => ['key2' => ['key3' => 'val']]]. The same applies to
	 * public properties of objects or objects implementing __isset() and __get() methods.
	 *
	 * @param string $key Key or path of the value in the array or object used for comparison
	 * @param string $op Operator used for comparison
	 * @param mixed $value Value used for comparison
	 */
	public function where( string $key, string $op, $value ) : self
	{
		return $this->filter( function( $item ) use ( $key, $op, $value ) {

			if( ( $val = $this->getValue( $item, explode( $this->sep, $key ) ) ) !== null )
			{
				switch( $op )
				{
					case '-':
						$list = (array) $value;
						return $val >= current( $list ) && $val <= end( $list );
					case 'in': return in_array( $val, (array) $value );
					case '<': return $val < $value;
					case '>': return $val > $value;
					case '<=': return $val <= $value;
					case '>=': return $val >= $value;
					case '===': return $val === $value;
					case '!==': return $val !== $value;
					case '!=': return $val != $value;
					default: return $val == $value;
				}
			}

			return false;
		} );
	}


	/**
	 * Merges the values of all arrays at the corresponding index.
	 *
	 * Examples:
	 *  $en = ['one', 'two', 'three'];
	 *  $es = ['uno', 'dos', 'tres'];
	 *  $m = new Map( [1, 2, 3] )->zip( $en, $es );
	 *
	 * Results:
	 *  [
	 *    [1, 'one', 'uno'],
	 *    [2, 'two', 'dos'],
	 *    [3, 'three', 'tres'],
	 *  ]
	 *
	 * @param array|\Traversable|\Iterator $arrays List of arrays to merge with at the same position
	 * @return self New map of arrays
	 */
	public function zip( ...$arrays ) : self
	{
		$args = array_map( function( $items ) {
			return $this->getArray( $items );
		}, $arrays );

		return new static( array_map( null, $this->list, ...$args ) );
	}


	/**
	 * Returns a plain array of the given elements.
	 *
	 * @param mixed $elements List of elements or single value
	 * @return array Plain array
	 */
	protected function getArray( $elements ) : array
	{
		if( is_array( $elements ) ) {
			return $elements;
		}

		if( $elements instanceof self ) {
			return $elements->toArray();
		}

		if( is_iterable( $elements ) ) {
			return iterator_to_array( $elements );
		}

		return $elements !== null ? [$elements] : [];
	}


	/**
	 * Flattens a multi-dimensional array or map into a single level array.
	 *
	 * @param iterable $entries Single of multi-level array, map or everything foreach can be used with
	 * @param array &$result Will contain all elements from the multi-dimensional arrays afterwards
<<<<<<< HEAD
	 * @param float $depth Number of levels to flatten in multi-dimensional arrays
=======
	 * @param int $depth Number of levels to flatten in multi-dimensional arrays
>>>>>>> 1d9f23ce
	 */
	protected function flatten( iterable $entries, array &$result, int $depth )
	{
		foreach( $entries as $entry )
		{
			if( is_iterable( $entry ) && $depth > 0 ) {
				$this->flatten( $entry, $result, $depth - 1 );
			} else {
				$result[] = $entry;
			}
		}
	}


	/**
	 * Returns a configuration value from an array.
	 *
	 * @param array|object $entry The array or object to look at
	 * @param array $parts Path parts to look for inside the array or object
	 * @return mixed Found value or null if no value is available
	 */
	protected function getValue( $entry, array $parts )
	{
		foreach( $parts as $part )
		{
			if( ( is_array( $entry ) || $entry instanceof \ArrayAccess ) && isset( $entry[$part] ) ) {
				$entry = $entry[$part];
			} elseif( is_object( $entry ) && isset( $entry->{$part} ) ) {
				$entry = $entry->{$part};
			} else {
				return null;
			}
		}

		return $entry;
	}


	/**
	 * Flattens a multi-dimensional array or map into a single level array.
	 *
	 * @param iterable $entries Single of multi-level array, map or everything foreach can be used with
<<<<<<< HEAD
	 * @param array &$result Will contain all elements from the multi-dimensional arrays afterwards
	 * @param float $depth Number of levels to flatten in multi-dimensional arrays
	 */
	protected function kflatten( iterable $entries, array &$result, float $depth )
=======
	 * @param array $result Will contain all elements from the multi-dimensional arrays afterwards
	 * @param int $depth Number of levels to flatten in multi-dimensional arrays
	 */
	protected function kflatten( iterable $entries, array &$result, int $depth )
>>>>>>> 1d9f23ce
	{
		foreach( $entries as $key => $entry )
		{
			if( is_iterable( $entry ) && $depth > 0 ) {
				$this->kflatten( $entry, $result, $depth - 1 );
			} else {
				$result[$key] = $entry;
			}
		}
	}


	/**
	 * Visits each entry, calls the callback and returns the items in the result argument
	 *
	 * @param interable $entries List of entries with children (optional)
	 * @param array $result Numerically indexed list of all visited entries
	 * @param int $level Current depth of the nodes in the tree
	 * @param \Closure|null $callback Callback with ($entry, $key, $level) arguments, returns the entry added to result
	 * @param string $nestKey Key to the children of each entry
	 */
	protected function visit( iterable $entries, array &$result, int $level, ?\Closure $callback, string $nestKey )
	{
		foreach( $entries as $key => $entry )
		{
			$result[] = $callback ? $callback( $entry, $key, $level ) : $entry;

			if( ( is_array( $entry ) || $entry instanceof \ArrayAccess ) && isset( $entry[$nestKey] ) ) {
				$this->visit( $entry[$nestKey], $result, $level + 1, $callback, $nestKey );
			} elseif( is_object( $entry ) && isset( $entry->{$nestKey} ) ) {
				$this->visit( $entry->{$nestKey}, $result, $level + 1, $callback, $nestKey );
			}
		}
	}
}<|MERGE_RESOLUTION|>--- conflicted
+++ resolved
@@ -3833,11 +3833,7 @@
 	 *
 	 * @param iterable $entries Single of multi-level array, map or everything foreach can be used with
 	 * @param array &$result Will contain all elements from the multi-dimensional arrays afterwards
-<<<<<<< HEAD
-	 * @param float $depth Number of levels to flatten in multi-dimensional arrays
-=======
 	 * @param int $depth Number of levels to flatten in multi-dimensional arrays
->>>>>>> 1d9f23ce
 	 */
 	protected function flatten( iterable $entries, array &$result, int $depth )
 	{
@@ -3880,17 +3876,10 @@
 	 * Flattens a multi-dimensional array or map into a single level array.
 	 *
 	 * @param iterable $entries Single of multi-level array, map or everything foreach can be used with
-<<<<<<< HEAD
-	 * @param array &$result Will contain all elements from the multi-dimensional arrays afterwards
-	 * @param float $depth Number of levels to flatten in multi-dimensional arrays
-	 */
-	protected function kflatten( iterable $entries, array &$result, float $depth )
-=======
 	 * @param array $result Will contain all elements from the multi-dimensional arrays afterwards
 	 * @param int $depth Number of levels to flatten in multi-dimensional arrays
 	 */
 	protected function kflatten( iterable $entries, array &$result, int $depth )
->>>>>>> 1d9f23ce
 	{
 		foreach( $entries as $key => $entry )
 		{
