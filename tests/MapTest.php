--- conflicted
+++ resolved
@@ -3701,36 +3701,6 @@
 	}
 
 
-<<<<<<< HEAD
-	public function testUasorted()
-	{
-		$m = new Map( ['a' => 'foo', 'c' => 'bar-10', 1 => 'bar-1'] );
-		$r = $m->uasorted( function( $a, $b ) {
-			return strrev( $a ) <=> strrev( $b );
-		} );
-
-		$this->assertNotSame( $r, $m );
-		$this->assertInstanceOf( Map::class, $r );
-		$this->assertSame( ['c' => 'bar-10', 1 => 'bar-1', 'a' => 'foo'], $r->toArray() );
-	}
-
-
-	public function testUksort()
-=======
-	public function testUksorted()
->>>>>>> 87389313
-	{
-		$m = new Map( ['a' => 'foo', 'c' => 'bar-10', 1 => 'bar-1'] );
-		$r = $m->uksorted( function( $a, $b ) {
-			return (string) $a <=> (string) $b;
-		} );
-
-		$this->assertNotSame( $r, $m );
-		$this->assertInstanceOf( Map::class, $r );
-		$this->assertSame( [1 => 'bar-1', 'a' => 'foo', 'c' => 'bar-10'], $r->toArray() );
-	}
-
-
 	public function testUksorted()
 	{
 		$m = new Map( ['a' => 'foo', 'c' => 'bar-10', 1 => 'bar-1'] );
